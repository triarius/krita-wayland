/*
 *  Copyright (c) 2009 Cyrille Berger <cberger@cberger.net>
 *
 *  This library is free software; you can redistribute it and/or modify
 *  it under the terms of the GNU Lesser General Public License as published by
 *  the Free Software Foundation; either version 2.1 of the License, or
 *  (at your option) any later version.
 *
 *  This library is distributed in the hope that it will be useful,
 *  but WITHOUT ANY WARRANTY; without even the implied warranty of
 *  MERCHANTABILITY or FITNESS FOR A PARTICULAR PURPOSE.  See the
 *  GNU Lesser General Public License for more details.
 *
 *  You should have received a copy of the GNU Lesser General Public License
 *  along with this program; if not, write to the Free Software
 *  Foundation, Inc., 51 Franklin Street, Fifth Floor,
 * Boston, MA 02110-1301, USA.
 */

#include "kis_ppm_import.h"

#include <ctype.h>

#include <QApplication>
#include <QFile>

#include <kpluginfactory.h>
#include <QFileInfo>

#include <KoColorSpaceRegistry.h>

#include <kis_debug.h>
#include <KisDocument.h>
#include <kis_group_layer.h>
#include <kis_image.h>
#include <kis_paint_layer.h>
#include <KoColorSpaceTraits.h>
#include <kis_paint_device.h>
#include <kis_transaction.h>
#include <KoColorSpace.h>
#include <qendian.h>
#include <KoColorModelStandardIds.h>
#include "kis_iterator_ng.h"

K_PLUGIN_FACTORY_WITH_JSON(PPMImportFactory, "krita_ppm_import.json", registerPlugin<KisPPMImport>();)

KisPPMImport::KisPPMImport(QObject *parent, const QVariantList &) : KisImportExportFilter(parent)
{
}

KisPPMImport::~KisPPMImport()
{
}

<<<<<<< HEAD
=======
KisImportExportFilter::ConversionStatus KisPPMImport::convert(const QByteArray& from, const QByteArray& to, KisPropertiesConfigurationSP configuration)
{
    Q_UNUSED(from);
    Q_UNUSED(configuration);
    dbgFile << "Importing using PPMImport!";

    if (to != "application/x-krita")
        return KisImportExportFilter::BadMimeType;

    KisDocument * doc = outputDocument();

    if (!doc)
        return KisImportExportFilter::NoDocumentCreated;

    QString filename = inputFile();

    if (filename.isEmpty()) {
        return KisImportExportFilter::FileNotFound;
    }

    if (!QFileInfo(filename).exists()) {
        return KisImportExportFilter::FileNotFound;
    }


    QFile fp(filename);
    doc->prepareForImport();
    return loadFromDevice(&fp, doc);
}

>>>>>>> 5f3af83c
int readNumber(QIODevice* device)
{
    char c;
    int val = 0;
    while (true) {
        if (!device->getChar(&c)) break; // End of the file
        if (isdigit(c)) {
            val = 10 * val + c - '0';
        } else if (c == '#') {
            device->readLine();
            break;
        } else if (isspace((uchar) c)) {
            break;
        }
    }
    return val;
}

class KisPpmFlow
{
public:
    KisPpmFlow() {
    }
    virtual ~KisPpmFlow() {
    }
    virtual void nextRow() = 0;
    virtual bool valid() = 0;
    virtual bool nextUint1() = 0;
    virtual quint8 nextUint8() = 0;
    virtual quint16 nextUint16() = 0;

};

class KisAsciiPpmFlow : public KisPpmFlow
{
public:
    KisAsciiPpmFlow(QIODevice* device) : m_device(device) {
    }
    ~KisAsciiPpmFlow() override {
    }
    void nextRow() override {
    }
    bool valid() override {
        return !m_device->atEnd();
    }
    bool nextUint1() override {
        return readNumber(m_device) == 1;
    }
    quint8 nextUint8() override {
        return readNumber(m_device);
    }
    quint16 nextUint16() override {
        return readNumber(m_device);
    }
private:
    QIODevice* m_device;
};

class KisBinaryPpmFlow : public KisPpmFlow
{
public:
    KisBinaryPpmFlow(QIODevice* device, int lineWidth) : m_pos(0), m_device(device), m_lineWidth(lineWidth) {
    }
    ~KisBinaryPpmFlow() override {
    }
    void nextRow() override {
        m_array = m_device->read(m_lineWidth);
        m_ptr = m_array.data();
    }
    bool valid() override {
        return m_array.size() == m_lineWidth;
    }
    bool nextUint1() override {
        if (m_pos == 0) {
            m_current = nextUint8();
            m_pos = 8;
        }
        bool v = (m_current & 1) == 1;
        --m_pos;
        m_current = m_current >> 1;
        return v;
    }
    quint8 nextUint8() override {
        quint8 v = *reinterpret_cast<quint8*>(m_ptr);
        m_ptr += 1;
        return v;
    }
    quint16 nextUint16() override {
        quint16 v = *reinterpret_cast<quint16*>(m_ptr);
        m_ptr += 2;
        return qFromBigEndian(v);
    }
private:
    int m_pos;
    quint8 m_current;
    char* m_ptr;
    QIODevice* m_device;
    QByteArray m_array;
    int m_lineWidth;
};



KisImportExportFilter::ConversionStatus KisPPMImport::convert(KisDocument *document, QIODevice *io,  KisPropertiesConfigurationSP /*configuration*/)
{
    QByteArray array = io->read(2);

    if (array.size() < 2) return KisImportExportFilter::CreationError;

    // Read the type of the ppm file
    enum { Puk, P1, P2, P3, P4, P5, P6 } fileType = Puk; // Puk => unknown

    int channels = -1;
    bool isAscii = false;

    if (array == "P1") {
        fileType = P1;
        isAscii = true;
        channels = 0;
    } else if (array == "P2") {
        fileType = P2;
        channels = 1;
        isAscii = true;
    } else if (array == "P3") {
        fileType = P3;
        channels = 3;
        isAscii = true;
    } else if (array == "P4") {
        fileType = P4;
        channels = 0;
    } else if (array == "P5") { // PGM
        fileType = P5;
        channels = 1;
    } else if (array == "P6") { // PPM
        fileType = P6;
        channels = 3;
    }

    Q_ASSERT(channels != -1);
    char c; io->getChar(&c);
    if (!isspace(c)) return KisImportExportFilter::CreationError; // Invalid file, it should have a separator now

    // Read width
    int width = readNumber(io);
    int height = readNumber(io);
    int maxval = 1;

    if (fileType != P1 && fileType != P4) {
        maxval = readNumber(io);
    }

    dbgFile << "Width = " << width << " height = " << height << "maxval = " << maxval;

    // Select the colorspace depending on the maximum value
    int pixelsize = -1;
    const KoColorSpace* colorSpace = 0;
    if (maxval <= 255) {
        if (channels == 1 || channels == 0) {
            pixelsize = 1;
            colorSpace = KoColorSpaceRegistry::instance()->colorSpace(GrayAColorModelID.id(), Integer8BitsColorDepthID.id(), 0);
        } else {
            pixelsize = 3;
            colorSpace = KoColorSpaceRegistry::instance()->rgb8();
        }
    } else if (maxval <= 65535) {
        if (channels == 1 || channels == 0) {
            pixelsize = 2;
            colorSpace = KoColorSpaceRegistry::instance()->colorSpace(GrayAColorModelID.id(), Integer16BitsColorDepthID.id(), 0);
        } else {
            pixelsize = 6;
            colorSpace = KoColorSpaceRegistry::instance()->rgb16();
        }
    } else {
        dbgFile << "Unknown colorspace";
        return KisImportExportFilter::CreationError;
    }

    KisImageSP image = new KisImage(document->createUndoStore(), width, height, colorSpace, "built image");
    KisPaintLayerSP layer = new KisPaintLayer(image, image->nextLayerName(), 255);

    KisPpmFlow* ppmFlow = 0;
    if (isAscii) {
        ppmFlow = new KisAsciiPpmFlow(io);
    } else {
        ppmFlow = new KisBinaryPpmFlow(io, pixelsize * width);
    }

    for (int v = 0; v < height; ++v) {
        KisHLineIteratorSP it = layer->paintDevice()->createHLineIteratorNG(0, v, width);
        ppmFlow->nextRow();
        if (!ppmFlow->valid()) return KisImportExportFilter::CreationError;
        if (maxval <= 255) {
            if (channels == 3) {
                do {
                    KoBgrTraits<quint8>::setRed(it->rawData(), ppmFlow->nextUint8());
                    KoBgrTraits<quint8>::setGreen(it->rawData(), ppmFlow->nextUint8());
                    KoBgrTraits<quint8>::setBlue(it->rawData(), ppmFlow->nextUint8());
                    colorSpace->setOpacity(it->rawData(), OPACITY_OPAQUE_U8, 1);
                } while (it->nextPixel());
            } else if (channels == 1) {
                do {
                    *reinterpret_cast<quint8*>(it->rawData()) = ppmFlow->nextUint8();
                    colorSpace->setOpacity(it->rawData(), OPACITY_OPAQUE_U8, 1);
                } while (it->nextPixel());
            } else if (channels == 0) {
                do {
                    if (ppmFlow->nextUint1()) {
                        *reinterpret_cast<quint8*>(it->rawData()) = 255;
                    } else {
                        *reinterpret_cast<quint8*>(it->rawData()) = 0;
                    }
                    colorSpace->setOpacity(it->rawData(), OPACITY_OPAQUE_U8, 1);
                } while (it->nextPixel());
            }
        } else {
            if (channels == 3) {
                do {
                    KoBgrU16Traits::setRed(it->rawData(), ppmFlow->nextUint16());
                    KoBgrU16Traits::setGreen(it->rawData(), ppmFlow->nextUint16());
                    KoBgrU16Traits::setBlue(it->rawData(), ppmFlow->nextUint16());
                    colorSpace->setOpacity(it->rawData(), OPACITY_OPAQUE_U8, 1);
                } while (it->nextPixel());
            } else if (channels == 1) {
                do {
                    *reinterpret_cast<quint16*>(it->rawData()) = ppmFlow->nextUint16();
                    colorSpace->setOpacity(it->rawData(), OPACITY_OPAQUE_U8, 1);
                } while (it->nextPixel());
            }
        }
    }

    image->addNode(layer.data(), image->rootLayer().data());

    document->setCurrentImage(image);
    return KisImportExportFilter::OK;
}

#include "kis_ppm_import.moc"<|MERGE_RESOLUTION|>--- conflicted
+++ resolved
@@ -52,39 +52,7 @@
 {
 }
 
-<<<<<<< HEAD
-=======
-KisImportExportFilter::ConversionStatus KisPPMImport::convert(const QByteArray& from, const QByteArray& to, KisPropertiesConfigurationSP configuration)
-{
-    Q_UNUSED(from);
     Q_UNUSED(configuration);
-    dbgFile << "Importing using PPMImport!";
-
-    if (to != "application/x-krita")
-        return KisImportExportFilter::BadMimeType;
-
-    KisDocument * doc = outputDocument();
-
-    if (!doc)
-        return KisImportExportFilter::NoDocumentCreated;
-
-    QString filename = inputFile();
-
-    if (filename.isEmpty()) {
-        return KisImportExportFilter::FileNotFound;
-    }
-
-    if (!QFileInfo(filename).exists()) {
-        return KisImportExportFilter::FileNotFound;
-    }
-
-
-    QFile fp(filename);
-    doc->prepareForImport();
-    return loadFromDevice(&fp, doc);
-}
-
->>>>>>> 5f3af83c
 int readNumber(QIODevice* device)
 {
     char c;
