/* This file is part of the KDE project

   Copyright (C) 2006-2008 Thorsten Zachmann <zachmann@kde.org>
   Copyright (C) 2006-2010 Thomas Zander <zander@kde.org>
   Copyright (C) 2008-2009 Jan Hambrecht <jaham@gmx.net>
   Copyright (C) 2008 C. Boemann <cbo@boemann.dk>

   This library is free software; you can redistribute it and/or
   modify it under the terms of the GNU Library General Public
   License as published by the Free Software Foundation; either
   version 2 of the License, or (at your option) any later version.

   This library is distributed in the hope that it will be useful,
   but WITHOUT ANY WARRANTY; without even the implied warranty of
   MERCHANTABILITY or FITNESS FOR A PARTICULAR PURPOSE.  See the GNU
   Library General Public License for more details.

   You should have received a copy of the GNU Library General Public License
   along with this library; see the file COPYING.LIB.  If not, write to
   the Free Software Foundation, Inc., 51 Franklin Street, Fifth Floor,
 * Boston, MA 02110-1301, USA.
*/

#include "DefaultTool.h"
#include "DefaultToolGeometryWidget.h"
#include "DefaultToolTabbedWidget.h"
#include "SelectionDecorator.h"
#include "ShapeMoveStrategy.h"
#include "ShapeRotateStrategy.h"
#include "ShapeShearStrategy.h"
#include "ShapeResizeStrategy.h"

#include <KoPointerEvent.h>
#include <KoToolSelection.h>
#include <KoToolManager.h>
#include <KoSelection.h>
#include <KoShapeController.h>
#include <KoShapeManager.h>
#include <KoSelectedShapesProxy.h>
#include <KoShapeGroup.h>
#include <KoShapeLayer.h>
#include <KoShapeOdfSaveHelper.h>
#include <KoDrag.h>
#include <KoCanvasBase.h>
#include <KoCanvasResourceManager.h>
#include <KoShapeRubberSelectStrategy.h>
#include <commands/KoShapeMoveCommand.h>
#include <commands/KoShapeDeleteCommand.h>
#include <commands/KoShapeCreateCommand.h>
#include <commands/KoShapeGroupCommand.h>
#include <commands/KoShapeUngroupCommand.h>
#include <commands/KoShapeDistributeCommand.h>
#include <KoSnapGuide.h>
#include <KoStrokeConfigWidget.h>
#include "kis_action_registry.h"
#include <KoInteractionStrategyFactory.h>

#include <KoIcon.h>

#include <QPointer>
#include <QAction>
#include <QKeyEvent>
#include <QSignalMapper>
#include <KoResourcePaths.h>

#include <KoCanvasController.h>
#include <kactioncollection.h>
#include <QMenu>

#include <math.h>
#include "kis_assert.h"
#include "kis_global.h"
#include "kis_debug.h"

#include <QVector2D>

#define HANDLE_DISTANCE 10
#define HANDLE_DISTANCE_SQ (HANDLE_DISTANCE * HANDLE_DISTANCE)

#define INNER_HANDLE_DISTANCE_SQ 16

namespace {
static const QString EditFillGradientFactoryId = "edit_fill_gradient";
static const QString EditStrokeGradientFactoryId = "edit_stroke_gradient";
}

QPolygonF selectionPolygon(KoSelection *selection)
{
    QPolygonF result;

    QList<KoShape*> selectedShapes = selection->selectedShapes();

    if (!selectedShapes.size()) {
        return result;
    }

    if (selectedShapes.size() > 1) {
        QTransform matrix = selection->absoluteTransformation(0);
        result = matrix.map(QPolygonF(QRectF(QPointF(0, 0), selection->size())));
    } else {
        KoShape *selectedShape = selectedShapes.first();
        QTransform matrix = selectedShape->absoluteTransformation(0);
        result = matrix.map(QPolygonF(QRectF(QPointF(0, 0), selectedShape->size())));
    }

    return result;
}



class NopInteractionStrategy : public KoInteractionStrategy
{
public:
    explicit NopInteractionStrategy(KoToolBase *parent)
        : KoInteractionStrategy(parent)
    {
    }

    KUndo2Command *createCommand() override
    {
        return 0;
    }

    void handleMouseMove(const QPointF & /*mouseLocation*/, Qt::KeyboardModifiers /*modifiers*/) override {}
    void finishInteraction(Qt::KeyboardModifiers /*modifiers*/) override {}

    void paint(QPainter &painter, const KoViewConverter &converter) {
        Q_UNUSED(painter);
        Q_UNUSED(converter);
    }
};

class SelectionInteractionStrategy : public KoShapeRubberSelectStrategy
{
public:
    explicit SelectionInteractionStrategy(KoToolBase *parent, const QPointF &clicked, bool useSnapToGrid)
        : KoShapeRubberSelectStrategy(parent, clicked, useSnapToGrid)
    {
    }

    void paint(QPainter &painter, const KoViewConverter &converter) {
        KoShapeRubberSelectStrategy::paint(painter, converter);
    }
};
#include <KoGradientBackground.h>
#include "KoShapeGradientHandles.h"
#include "ShapeGradientEditStrategy.h"

class DefaultTool::MoveGradientHandleInteractionFactory : public KoInteractionStrategyFactory
{
public:
    MoveGradientHandleInteractionFactory(KoFlake::FillVariant fillVariant,
                                         int priority, const QString &id, DefaultTool *_q)
        : KoInteractionStrategyFactory(priority, id),
          q(_q),
          m_fillVariant(fillVariant)
    {
    }

    KoInteractionStrategy* createStrategy(KoPointerEvent *ev) override
    {
        m_currentHandle = handleAt(ev->point);

        if (m_currentHandle.type != KoShapeGradientHandles::Handle::None) {
            KoShape *shape = onlyEditableShape();
            KIS_SAFE_ASSERT_RECOVER_RETURN_VALUE(shape, 0);

            return new ShapeGradientEditStrategy(q, m_fillVariant, shape, m_currentHandle.type, ev->point);
        }

        return 0;
    }

    bool hoverEvent(KoPointerEvent *ev) override
    {
        m_currentHandle = handleAt(ev->point);
        return false;
    }

    bool paintOnHover(QPainter &painter, const KoViewConverter &converter) override
    {
        Q_UNUSED(painter);
        Q_UNUSED(converter);
        return false;
    }

    bool tryUseCustomCursor() {
        if (m_currentHandle.type != KoShapeGradientHandles::Handle::None) {
            q->useCursor(Qt::OpenHandCursor);
        }

        return m_currentHandle.type != KoShapeGradientHandles::Handle::None;
    }

private:

    KoShape* onlyEditableShape() const {
        KoSelection *selection = q->koSelection();
        QList<KoShape*> shapes = selection->selectedEditableShapes();

        KoShape *shape = 0;
        if (shapes.size() == 1) {
            shape = shapes.first();
        }

        return shape;
    }

    KoShapeGradientHandles::Handle handleAt(const QPointF &pos) {
        KoShapeGradientHandles::Handle result;

        KoShape *shape = onlyEditableShape();
        if (shape) {
            KoFlake::SelectionHandle globalHandle = q->handleAt(pos);
            const qreal distanceThresholdSq =
                globalHandle == KoFlake::NoHandle ?
                    HANDLE_DISTANCE_SQ : 0.25 * HANDLE_DISTANCE_SQ;

            const KoViewConverter *converter = q->canvas()->viewConverter();
            const QPointF viewPoint = converter->documentToView(pos);
            qreal minDistanceSq = std::numeric_limits<qreal>::max();

            KoShapeGradientHandles sh(m_fillVariant, shape);
            Q_FOREACH (const KoShapeGradientHandles::Handle &handle, sh.handles()) {
                const QPointF handlePoint = converter->documentToView(handle.pos);
                const qreal distanceSq = kisSquareDistance(viewPoint, handlePoint);

                if (distanceSq < distanceThresholdSq && distanceSq < minDistanceSq) {
                    result = handle;
                    minDistanceSq = distanceSq;
                }
            }
        }

        return result;
    }

private:
    DefaultTool *q;
    KoFlake::FillVariant m_fillVariant;
    KoShapeGradientHandles::Handle m_currentHandle;
};

class SelectionHandler : public KoToolSelection
{
public:
    SelectionHandler(DefaultTool *parent)
        : KoToolSelection(parent)
        , m_selection(parent->koSelection())
    {
    }

    bool hasSelection() override
    {
        if (m_selection) {
            return m_selection->count();
        }
        return false;
    }

private:
    QPointer<KoSelection> m_selection;
};

DefaultTool::DefaultTool(KoCanvasBase *canvas)
    : KoInteractionTool(canvas)
    , m_lastHandle(KoFlake::NoHandle)
    , m_hotPosition(KoFlake::TopLeft)
    , m_mouseWasInsideHandles(false)
    , m_selectionHandler(new SelectionHandler(this))
    , m_customEventStrategy(0)
    , m_tabbedOptionWidget(0)
{
    setupActions();

    QPixmap rotatePixmap, shearPixmap;
    rotatePixmap.load(":/cursor_rotate.png");
    Q_ASSERT(!rotatePixmap.isNull());
    shearPixmap.load(":/cursor_shear.png");
    Q_ASSERT(!shearPixmap.isNull());

    m_rotateCursors[0] = QCursor(rotatePixmap.transformed(QTransform().rotate(45)));
    m_rotateCursors[1] = QCursor(rotatePixmap.transformed(QTransform().rotate(90)));
    m_rotateCursors[2] = QCursor(rotatePixmap.transformed(QTransform().rotate(135)));
    m_rotateCursors[3] = QCursor(rotatePixmap.transformed(QTransform().rotate(180)));
    m_rotateCursors[4] = QCursor(rotatePixmap.transformed(QTransform().rotate(225)));
    m_rotateCursors[5] = QCursor(rotatePixmap.transformed(QTransform().rotate(270)));
    m_rotateCursors[6] = QCursor(rotatePixmap.transformed(QTransform().rotate(315)));
    m_rotateCursors[7] = QCursor(rotatePixmap);
    /*
        m_rotateCursors[0] = QCursor(Qt::RotateNCursor);
        m_rotateCursors[1] = QCursor(Qt::RotateNECursor);
        m_rotateCursors[2] = QCursor(Qt::RotateECursor);
        m_rotateCursors[3] = QCursor(Qt::RotateSECursor);
        m_rotateCursors[4] = QCursor(Qt::RotateSCursor);
        m_rotateCursors[5] = QCursor(Qt::RotateSWCursor);
        m_rotateCursors[6] = QCursor(Qt::RotateWCursor);
        m_rotateCursors[7] = QCursor(Qt::RotateNWCursor);
    */
    m_shearCursors[0] = QCursor(shearPixmap);
    m_shearCursors[1] = QCursor(shearPixmap.transformed(QTransform().rotate(45)));
    m_shearCursors[2] = QCursor(shearPixmap.transformed(QTransform().rotate(90)));
    m_shearCursors[3] = QCursor(shearPixmap.transformed(QTransform().rotate(135)));
    m_shearCursors[4] = QCursor(shearPixmap.transformed(QTransform().rotate(180)));
    m_shearCursors[5] = QCursor(shearPixmap.transformed(QTransform().rotate(225)));
    m_shearCursors[6] = QCursor(shearPixmap.transformed(QTransform().rotate(270)));
    m_shearCursors[7] = QCursor(shearPixmap.transformed(QTransform().rotate(315)));
    m_sizeCursors[0] = Qt::SizeVerCursor;
    m_sizeCursors[1] = Qt::SizeBDiagCursor;
    m_sizeCursors[2] = Qt::SizeHorCursor;
    m_sizeCursors[3] = Qt::SizeFDiagCursor;
    m_sizeCursors[4] = Qt::SizeVerCursor;
    m_sizeCursors[5] = Qt::SizeBDiagCursor;
    m_sizeCursors[6] = Qt::SizeHorCursor;
    m_sizeCursors[7] = Qt::SizeFDiagCursor;

    connect(canvas->selectedShapesProxy(), SIGNAL(selectionChanged()), this, SLOT(updateActions()));
}

DefaultTool::~DefaultTool()
{
}

void DefaultTool::slotActivateEditFillGradient(bool value)
{
    if (value) {
        addInteractionFactory(
            new MoveGradientHandleInteractionFactory(KoFlake::Fill,
                                                     1, EditFillGradientFactoryId, this));
    } else {
        removeInteractionFactory(EditFillGradientFactoryId);
    }
    repaintDecorations();
}

void DefaultTool::slotActivateEditStrokeGradient(bool value)
{
    if (value) {
        addInteractionFactory(
            new MoveGradientHandleInteractionFactory(KoFlake::StrokeFill,
                                                     0, EditStrokeGradientFactoryId, this));
    } else {
        removeInteractionFactory(EditStrokeGradientFactoryId);
    }
    repaintDecorations();
}

bool DefaultTool::wantsAutoScroll() const
{
    return true;
}

void DefaultTool::addMappedAction(QSignalMapper *mapper, const QString &actionId, int commandType)
{
    KisActionRegistry *actionRegistry = KisActionRegistry::instance();

    QAction *action = actionRegistry->makeQAction(actionId, this);
    addAction(actionId, action);
    connect(action, SIGNAL(triggered()), mapper, SLOT(map()));
    mapper->setMapping(action, commandType);
}

void DefaultTool::setupActions()
{
    KisActionRegistry *actionRegistry = KisActionRegistry::instance();

    QAction *actionBringToFront = actionRegistry->makeQAction("object_order_front", this);
    addAction("object_order_front", actionBringToFront);
    connect(actionBringToFront, SIGNAL(triggered()), this, SLOT(selectionBringToFront()));

    QAction *actionRaise = actionRegistry->makeQAction("object_order_raise", this);
    addAction("object_order_raise", actionRaise);
    connect(actionRaise, SIGNAL(triggered()), this, SLOT(selectionMoveUp()));

    QAction *actionLower = actionRegistry->makeQAction("object_order_lower", this);
    addAction("object_order_lower", actionLower);
    connect(actionLower, SIGNAL(triggered()), this, SLOT(selectionMoveDown()));

    QAction *actionSendToBack = actionRegistry->makeQAction("object_order_back", this);
    addAction("object_order_back", actionSendToBack);
    connect(actionSendToBack, SIGNAL(triggered()), this, SLOT(selectionSendToBack()));


    QSignalMapper *alignSignalsMapper = new QSignalMapper(this);
    connect(alignSignalsMapper, SIGNAL(mapped(int)), SLOT(selectionAlign(int)));

    addMappedAction(alignSignalsMapper, "object_align_horizontal_left", KoShapeAlignCommand::HorizontalLeftAlignment);
    addMappedAction(alignSignalsMapper, "object_align_horizontal_center", KoShapeAlignCommand::HorizontalCenterAlignment);
    addMappedAction(alignSignalsMapper, "object_align_horizontal_right", KoShapeAlignCommand::HorizontalRightAlignment);
    addMappedAction(alignSignalsMapper, "object_align_vertical_top", KoShapeAlignCommand::VerticalTopAlignment);
    addMappedAction(alignSignalsMapper, "object_align_vertical_center", KoShapeAlignCommand::VerticalCenterAlignment);
    addMappedAction(alignSignalsMapper, "object_align_vertical_bottom", KoShapeAlignCommand::VerticalBottomAlignment);

    QSignalMapper *distributeSignalsMapper = new QSignalMapper(this);
    connect(distributeSignalsMapper, SIGNAL(mapped(int)), SLOT(selectionDistribute(int)));

    addMappedAction(distributeSignalsMapper, "object_distribute_horizontal_left", KoShapeDistributeCommand::HorizontalLeftDistribution);
    addMappedAction(distributeSignalsMapper, "object_distribute_horizontal_center", KoShapeDistributeCommand::HorizontalCenterDistribution);
    addMappedAction(distributeSignalsMapper, "object_distribute_horizontal_right", KoShapeDistributeCommand::HorizontalRightDistribution);
    addMappedAction(distributeSignalsMapper, "object_distribute_horizontal_gaps", KoShapeDistributeCommand::HorizontalGapsDistribution);

    addMappedAction(distributeSignalsMapper, "object_distribute_vertical_top", KoShapeDistributeCommand::VerticalTopDistribution);
    addMappedAction(distributeSignalsMapper, "object_distribute_vertical_center", KoShapeDistributeCommand::VerticalCenterDistribution);
    addMappedAction(distributeSignalsMapper, "object_distribute_vertical_bottom", KoShapeDistributeCommand::VerticalBottomDistribution);
    addMappedAction(distributeSignalsMapper, "object_distribute_vertical_gaps", KoShapeDistributeCommand::VerticalGapsDistribution);

    QAction *actionGroupBottom = actionRegistry->makeQAction("object_group", this);
    addAction("object_group", actionGroupBottom);
    connect(actionGroupBottom, SIGNAL(triggered()), this, SLOT(selectionGroup()));

    QAction *actionUngroupBottom = actionRegistry->makeQAction("object_ungroup", this);
    addAction("object_ungroup", actionUngroupBottom);
    connect(actionUngroupBottom, SIGNAL(triggered()), this, SLOT(selectionUngroup()));

    m_contextMenu.reset(new QMenu());
}

qreal DefaultTool::rotationOfHandle(KoFlake::SelectionHandle handle, bool useEdgeRotation)
{
    QPointF selectionCenter = koSelection()->absolutePosition();
    QPointF direction;

    switch (handle) {
    case KoFlake::TopMiddleHandle:
        if (useEdgeRotation) {
            direction = koSelection()->absolutePosition(KoFlake::TopRight)
                        - koSelection()->absolutePosition(KoFlake::TopLeft);
        } else {
            QPointF handlePosition = koSelection()->absolutePosition(KoFlake::TopLeft);
            handlePosition += 0.5 * (koSelection()->absolutePosition(KoFlake::TopRight) - handlePosition);
            direction = handlePosition - selectionCenter;
        }
        break;
    case KoFlake::TopRightHandle:
        direction = (QVector2D(koSelection()->absolutePosition(KoFlake::TopRight) - koSelection()->absolutePosition(KoFlake::TopLeft)).normalized() + QVector2D(koSelection()->absolutePosition(KoFlake::TopRight) - koSelection()->absolutePosition(KoFlake::BottomRight)).normalized()).toPointF();
        break;
    case KoFlake::RightMiddleHandle:
        if (useEdgeRotation) {
            direction = koSelection()->absolutePosition(KoFlake::BottomRight)
                        - koSelection()->absolutePosition(KoFlake::TopRight);
        } else {
            QPointF handlePosition = koSelection()->absolutePosition(KoFlake::TopRight);
            handlePosition += 0.5 * (koSelection()->absolutePosition(KoFlake::BottomRight) - handlePosition);
            direction = handlePosition - selectionCenter;
        }
        break;
    case KoFlake::BottomRightHandle:
        direction = (QVector2D(koSelection()->absolutePosition(KoFlake::BottomRight) - koSelection()->absolutePosition(KoFlake::BottomLeft)).normalized() + QVector2D(koSelection()->absolutePosition(KoFlake::BottomRight) - koSelection()->absolutePosition(KoFlake::TopRight)).normalized()).toPointF();
        break;
    case KoFlake::BottomMiddleHandle:
        if (useEdgeRotation) {
            direction = koSelection()->absolutePosition(KoFlake::BottomLeft)
                        - koSelection()->absolutePosition(KoFlake::BottomRight);
        } else {
            QPointF handlePosition = koSelection()->absolutePosition(KoFlake::BottomLeft);
            handlePosition += 0.5 * (koSelection()->absolutePosition(KoFlake::BottomRight) - handlePosition);
            direction = handlePosition - selectionCenter;
        }
        break;
    case KoFlake::BottomLeftHandle:
        direction = koSelection()->absolutePosition(KoFlake::BottomLeft) - selectionCenter;
        direction = (QVector2D(koSelection()->absolutePosition(KoFlake::BottomLeft) - koSelection()->absolutePosition(KoFlake::BottomRight)).normalized() + QVector2D(koSelection()->absolutePosition(KoFlake::BottomLeft) - koSelection()->absolutePosition(KoFlake::TopLeft)).normalized()).toPointF();
        break;
    case KoFlake::LeftMiddleHandle:
        if (useEdgeRotation) {
            direction = koSelection()->absolutePosition(KoFlake::TopLeft)
                        - koSelection()->absolutePosition(KoFlake::BottomLeft);
        } else {
            QPointF handlePosition = koSelection()->absolutePosition(KoFlake::TopLeft);
            handlePosition += 0.5 * (koSelection()->absolutePosition(KoFlake::BottomLeft) - handlePosition);
            direction = handlePosition - selectionCenter;
        }
        break;
    case KoFlake::TopLeftHandle:
        direction = koSelection()->absolutePosition(KoFlake::TopLeft) - selectionCenter;
        direction = (QVector2D(koSelection()->absolutePosition(KoFlake::TopLeft) - koSelection()->absolutePosition(KoFlake::TopRight)).normalized() + QVector2D(koSelection()->absolutePosition(KoFlake::TopLeft) - koSelection()->absolutePosition(KoFlake::BottomLeft)).normalized()).toPointF();
        break;
    case KoFlake::NoHandle:
        return 0.0;
        break;
    }

    qreal rotation = atan2(direction.y(), direction.x()) * 180.0 / M_PI;

    switch (handle) {
    case KoFlake::TopMiddleHandle:
        if (useEdgeRotation) {
            rotation -= 0.0;
        } else {
            rotation -= 270.0;
        }
        break;
    case KoFlake::TopRightHandle:
        rotation -= 315.0;
        break;
    case KoFlake::RightMiddleHandle:
        if (useEdgeRotation) {
            rotation -= 90.0;
        } else {
            rotation -= 0.0;
        }
        break;
    case KoFlake::BottomRightHandle:
        rotation -= 45.0;
        break;
    case KoFlake::BottomMiddleHandle:
        if (useEdgeRotation) {
            rotation -= 180.0;
        } else {
            rotation -= 90.0;
        }
        break;
    case KoFlake::BottomLeftHandle:
        rotation -= 135.0;
        break;
    case KoFlake::LeftMiddleHandle:
        if (useEdgeRotation) {
            rotation -= 270.0;
        } else {
            rotation -= 180.0;
        }
        break;
    case KoFlake::TopLeftHandle:
        rotation -= 225.0;
        break;
    case KoFlake::NoHandle:
        break;
    }

    if (rotation < 0.0) {
        rotation += 360.0;
    }

    return rotation;
}

void DefaultTool::updateCursor()
{
    if (tryUseCustomCursor()) return;

    QCursor cursor = Qt::ArrowCursor;

    QString statusText;
<<<<<<< HEAD

    if (koSelection()->count() > 0) { // has a selection
        bool editable = !koSelection()->selectedEditableShapes().isEmpty();
=======
    KoSelection * selection = koSelection();
    if (selection && selection->count() > 0) { // has a selection
        bool editable = editableShapesCount(koSelection()->selectedShapes(KoFlake::StrippedSelection));
>>>>>>> e9452e4f

        if (!m_mouseWasInsideHandles) {
            m_angle = rotationOfHandle(m_lastHandle, true);
            int rotOctant = 8 + int(8.5 + m_angle / 45);

            bool rotateHandle = false;
            bool shearHandle = false;
            switch (m_lastHandle) {
            case KoFlake::TopMiddleHandle:
                cursor = m_shearCursors[(0 + rotOctant) % 8];
                shearHandle = true;
                break;
            case KoFlake::TopRightHandle:
                cursor = m_rotateCursors[(1 + rotOctant) % 8];
                rotateHandle = true;
                break;
            case KoFlake::RightMiddleHandle:
                cursor = m_shearCursors[(2 + rotOctant) % 8];
                shearHandle = true;
                break;
            case KoFlake::BottomRightHandle:
                cursor = m_rotateCursors[(3 + rotOctant) % 8];
                rotateHandle = true;
                break;
            case KoFlake::BottomMiddleHandle:
                cursor = m_shearCursors[(4 + rotOctant) % 8];
                shearHandle = true;
                break;
            case KoFlake::BottomLeftHandle:
                cursor = m_rotateCursors[(5 + rotOctant) % 8];
                rotateHandle = true;
                break;
            case KoFlake::LeftMiddleHandle:
                cursor = m_shearCursors[(6 + rotOctant) % 8];
                shearHandle = true;
                break;
            case KoFlake::TopLeftHandle:
                cursor = m_rotateCursors[(7 + rotOctant) % 8];
                rotateHandle = true;
                break;
            case KoFlake::NoHandle:
                cursor = Qt::ArrowCursor;
                break;
            }
            if (rotateHandle) {
                statusText = i18n("Left click rotates around center, right click around highlighted position.");
            }
            if (shearHandle) {
                statusText = i18n("Click and drag to shear selection.");
            }
        } else {
            statusText = i18n("Click and drag to resize selection.");
            m_angle = rotationOfHandle(m_lastHandle, false);
            int rotOctant = 8 + int(8.5 + m_angle / 45);
            bool cornerHandle = false;
            switch (m_lastHandle) {
            case KoFlake::TopMiddleHandle:
                cursor = m_sizeCursors[(0 + rotOctant) % 8];
                break;
            case KoFlake::TopRightHandle:
                cursor = m_sizeCursors[(1 + rotOctant) % 8];
                cornerHandle = true;
                break;
            case KoFlake::RightMiddleHandle:
                cursor = m_sizeCursors[(2 + rotOctant) % 8];
                break;
            case KoFlake::BottomRightHandle:
                cursor = m_sizeCursors[(3 + rotOctant) % 8];
                cornerHandle = true;
                break;
            case KoFlake::BottomMiddleHandle:
                cursor = m_sizeCursors[(4 + rotOctant) % 8];
                break;
            case KoFlake::BottomLeftHandle:
                cursor = m_sizeCursors[(5 + rotOctant) % 8];
                cornerHandle = true;
                break;
            case KoFlake::LeftMiddleHandle:
                cursor = m_sizeCursors[(6 + rotOctant) % 8];
                break;
            case KoFlake::TopLeftHandle:
                cursor = m_sizeCursors[(7 + rotOctant) % 8];
                cornerHandle = true;
                break;
            case KoFlake::NoHandle:
                cursor = Qt::SizeAllCursor;
                statusText = i18n("Click and drag to move selection.");
                break;
            }
            if (cornerHandle) {
                statusText = i18n("Click and drag to resize selection. Middle click to set highlighted position.");
            }
        }
        if (!editable) {
            cursor = Qt::ArrowCursor;
        }
    } else {
        // there used to be guides... :'''(
    }
    useCursor(cursor);
    if (currentStrategy() == 0) {
        emit statusTextChanged(statusText);
    }
}

void DefaultTool::paint(QPainter &painter, const KoViewConverter &converter)
{
    SelectionDecorator decorator(canvas()->resourceManager());
    decorator.setSelection(koSelection());
    decorator.setHandleRadius(handleRadius());
    decorator.setShowFillGradientHandles(hasInteractioFactory(EditFillGradientFactoryId));
    decorator.setShowStrokeFillGradientHandles(hasInteractioFactory(EditStrokeGradientFactoryId));
    decorator.paint(painter, converter);

    KoInteractionTool::paint(painter, converter);
<<<<<<< HEAD

=======
    if (currentStrategy() == 0 && koSelection() && koSelection()->count() > 0) {
        SelectionDecorator decorator(m_mouseWasInsideHandles ? m_lastHandle : KoFlake::NoHandle,
                                     true, true);
        decorator.setSelection(koSelection());
        decorator.setHandleRadius(handleRadius());
        decorator.setHotPosition(m_hotPosition);
        decorator.paint(painter, converter);
    }
>>>>>>> e9452e4f
    painter.save();
    KoShape::applyConversion(painter, converter);
    canvas()->snapGuide()->paint(painter, converter);
    painter.restore();
}

void DefaultTool::mousePressEvent(KoPointerEvent *event)
{
    KoInteractionTool::mousePressEvent(event);
    updateCursor();
}

void DefaultTool::mouseMoveEvent(KoPointerEvent *event)
{
    KoInteractionTool::mouseMoveEvent(event);
    if (currentStrategy() == 0 && koSelection() && koSelection()->count() > 0) {
        QRectF bound = handlesSize();

        if (bound.contains(event->point)) {
            bool inside;
            KoFlake::SelectionHandle newDirection = handleAt(event->point, &inside);

            if (inside != m_mouseWasInsideHandles || m_lastHandle != newDirection) {
                m_lastHandle = newDirection;
                m_mouseWasInsideHandles = inside;
                //repaintDecorations();
            }
        } else {
            /*if (m_lastHandle != KoFlake::NoHandle)
                repaintDecorations(); */
            m_lastHandle = KoFlake::NoHandle;
            m_mouseWasInsideHandles = false;

            // there used to be guides... :'''(
        }
    } else {
        // there used to be guides... :'''(
    }

    updateCursor();
}

QRectF DefaultTool::handlesSize()
{
    KoSelection *selection = koSelection();
    if (!selection->count()) return QRectF();

    recalcSelectionBox(selection);

    QRectF bound = m_selectionOutline.boundingRect();

    // expansion Border
    if (!canvas() || !canvas()->viewConverter()) {
        return bound;
    }

    QPointF border = canvas()->viewConverter()->viewToDocument(QPointF(HANDLE_DISTANCE, HANDLE_DISTANCE));
    bound.adjust(-border.x(), -border.y(), border.x(), border.y());
    return bound;
}

void DefaultTool::mouseReleaseEvent(KoPointerEvent *event)
{
    KoInteractionTool::mouseReleaseEvent(event);
    updateCursor();
}

void DefaultTool::mouseDoubleClickEvent(KoPointerEvent *event)
{
    KoSelection *selection = canvas()->selectedShapesProxy()->selection();

    KoShape *shape = canvas()->shapeManager()->shapeAt(event->point, KoFlake::ShapeOnTop);
    if (shape && !selection->isSelected(shape)) {

        if (!(event->modifiers() & Qt::ShiftModifier)) {
            selection->deselectAll();
        }

        selection->select(shape);
    }

    explicitUserStrokeEndRequest();
}

bool DefaultTool::moveSelection(int direction, Qt::KeyboardModifiers modifiers)
{
    bool result = false;

    qreal x = 0.0, y = 0.0;
    if (direction == Qt::Key_Left) {
        x = -5;
    } else if (direction == Qt::Key_Right) {
        x = 5;
    } else if (direction == Qt::Key_Up) {
        y = -5;
    } else if (direction == Qt::Key_Down) {
        y = 5;
    }

    if (x != 0.0 || y != 0.0) { // actually move

        if ((modifiers & Qt::ShiftModifier) != 0) {
            x *= 10;
            y *= 10;
        } else if ((modifiers & Qt::AltModifier) != 0) { // more precise
            x /= 5;
            y /= 5;
        }

        QList<KoShape *> shapes = koSelection()->selectedEditableShapes();

        if (!shapes.isEmpty()) {
            canvas()->addCommand(new KoShapeMoveCommand(shapes, QPointF(x, y)));
            result = true;
        }
    }

    return result;
}

void DefaultTool::keyPressEvent(QKeyEvent *event)
{
    KoInteractionTool::keyPressEvent(event);
    if (currentStrategy() == 0) {
        switch (event->key()) {
        case Qt::Key_Left:
        case Qt::Key_Right:
        case Qt::Key_Up:
        case Qt::Key_Down:
            if (moveSelection(event->key(), event->modifiers())) {
                event->accept();
            }
            break;
        case Qt::Key_1:
        case Qt::Key_2:
        case Qt::Key_3:
        case Qt::Key_4:
        case Qt::Key_5:
            canvas()->resourceManager()->setResource(HotPosition, event->key() - Qt::Key_1);
            event->accept();
            break;
        default:
            return;
        }
    }
}

<<<<<<< HEAD
=======
void DefaultTool::customMoveEvent(KoPointerEvent *event)
{
    if (koSelection() && koSelection()->count() <= 0) {
        event->ignore();
        return;
    }

    int move = qMax(qAbs(event->x()), qAbs(event->y()));
    int zoom = qAbs(event->z());
    int rotate = qAbs(event->rotationZ());
    const int threshold = 2;

    if (move < threshold && zoom < threshold && rotate < threshold) {
        if (m_customEventStrategy) {
            m_customEventStrategy->finishInteraction(event->modifiers());
            KUndo2Command *command = m_customEventStrategy->createCommand();
            if (command) {
                canvas()->addCommand(command);
            }
            delete m_customEventStrategy;
            m_customEventStrategy = 0;
            repaintDecorations();
        }
        event->accept();
        return;
    }

    // check if the z-movement is dominant
    if (zoom > move && zoom > rotate) {
        // zoom
        if (!m_customEventStrategy) {
            m_customEventStrategy = new ShapeResizeStrategy(this, event->point, KoFlake::TopLeftHandle);
        }
    } else if (move > zoom && move > rotate) { // check if x-/y-movement is dominant
        // move
        if (!m_customEventStrategy) {
            m_customEventStrategy = new ShapeMoveStrategy(this, event->point);
        }
    } else if (rotate > zoom && rotate > move) { // rotation is dominant
        // rotate
        if (!m_customEventStrategy) {
            m_customEventStrategy = new ShapeRotateStrategy(this, event->point, event->buttons());
        }
    }

    if (m_customEventStrategy) {
        m_customEventStrategy->handleCustomEvent(event);
    }

    event->accept();
}

>>>>>>> e9452e4f
void DefaultTool::repaintDecorations()
{
    if (koSelection() && koSelection()->count() > 0) {
        canvas()->updateCanvas(handlesSize());
    }
}

void DefaultTool::copy() const
{
    // all the selected shapes, not only editable!
    QList<KoShape *> shapes = canvas()->selectedShapesProxy()->selection()->selectedShapes();

    if (!shapes.isEmpty()) {
        KoDrag drag;
        drag.setSvg(shapes);
        drag.addToClipboard();
    }
}

void DefaultTool::deleteSelection()
{
    QList<KoShape *> shapes;
    foreach (KoShape *s, canvas()->selectedShapesProxy()->selection()->selectedShapes()) {
        if (s->isGeometryProtected()) {
            continue;
        }
        shapes << s;
    }
    if (!shapes.empty()) {
        canvas()->addCommand(canvas()->shapeController()->removeShapes(shapes));
    }
}

bool DefaultTool::paste()
{
    // we no longer have to do anything as tool Proxy will do it for us
    return false;
}

KoSelection *DefaultTool::koSelection()
{
    Q_ASSERT(canvas());
    Q_ASSERT(canvas()->selectedShapesProxy());
    return canvas()->selectedShapesProxy()->selection();
}

KoFlake::SelectionHandle DefaultTool::handleAt(const QPointF &point, bool *innerHandleMeaning)
{
    // check for handles in this order; meaning that when handles overlap the one on top is chosen
    static const KoFlake::SelectionHandle handleOrder[] = {
        KoFlake::BottomRightHandle,
        KoFlake::TopLeftHandle,
        KoFlake::BottomLeftHandle,
        KoFlake::TopRightHandle,
        KoFlake::BottomMiddleHandle,
        KoFlake::RightMiddleHandle,
        KoFlake::LeftMiddleHandle,
        KoFlake::TopMiddleHandle,
        KoFlake::NoHandle
    };

<<<<<<< HEAD
=======
    if (koSelection() && koSelection()->count() == 0) {
        return KoFlake::NoHandle;
    }

    recalcSelectionBox();
>>>>>>> e9452e4f
    const KoViewConverter *converter = canvas()->viewConverter();
    KoSelection *selection = koSelection();

    if (!selection->count() || !converter) {
        return KoFlake::NoHandle;
    }

    recalcSelectionBox(selection);

    if (innerHandleMeaning) {
        QPainterPath path;
        path.addPolygon(m_selectionOutline);
        *innerHandleMeaning = path.contains(point) || path.intersects(handlePaintRect(point));
    }

    const QPointF viewPoint = converter->documentToView(point);

    for (int i = 0; i < KoFlake::NoHandle; ++i) {
        KoFlake::SelectionHandle handle = handleOrder[i];

        const QPointF handlePoint = converter->documentToView(m_selectionBox[handle]);
        const qreal distanceSq = kisSquareDistance(viewPoint, handlePoint);

        // if just inside the outline
        if (distanceSq < HANDLE_DISTANCE_SQ) {

            if (innerHandleMeaning) {
                if (distanceSq < INNER_HANDLE_DISTANCE_SQ) {
                    *innerHandleMeaning = true;
                }
            }

            return handle;
        }
    }
    return KoFlake::NoHandle;
}

void DefaultTool::recalcSelectionBox(KoSelection *selection)
{
<<<<<<< HEAD
    KIS_ASSERT_RECOVER_RETURN(selection->count());

    QTransform matrix = selection->absoluteTransformation(0);
    m_selectionOutline = matrix.map(QPolygonF(selection->outlineRect()));
    m_angle = 0.0;
=======
    if (!koSelection()) {
        return;
    }

    if (koSelection()->count() == 0) {
        return;
    }
>>>>>>> e9452e4f

    QPolygonF outline = m_selectionOutline; //shorter name in the following :)
    m_selectionBox[KoFlake::TopMiddleHandle] = (outline.value(0) + outline.value(1)) / 2;
    m_selectionBox[KoFlake::TopRightHandle] = outline.value(1);
    m_selectionBox[KoFlake::RightMiddleHandle] = (outline.value(1) + outline.value(2)) / 2;
    m_selectionBox[KoFlake::BottomRightHandle] = outline.value(2);
    m_selectionBox[KoFlake::BottomMiddleHandle] = (outline.value(2) + outline.value(3)) / 2;
    m_selectionBox[KoFlake::BottomLeftHandle] = outline.value(3);
    m_selectionBox[KoFlake::LeftMiddleHandle] = (outline.value(3) + outline.value(0)) / 2;
    m_selectionBox[KoFlake::TopLeftHandle] = outline.value(0);
    if (selection->count() == 1) {
#if 0        // TODO detect mirroring
        KoShape *s = koSelection()->firstSelectedShape();

        if (s->scaleX() < 0) { // vertically mirrored: swap left / right
            qSwap(m_selectionBox[KoFlake::TopLeftHandle], m_selectionBox[KoFlake::TopRightHandle]);
            qSwap(m_selectionBox[KoFlake::LeftMiddleHandle], m_selectionBox[KoFlake::RightMiddleHandle]);
            qSwap(m_selectionBox[KoFlake::BottomLeftHandle], m_selectionBox[KoFlake::BottomRightHandle]);
        }
        if (s->scaleY() < 0) { // vertically mirrored: swap top / bottom
            qSwap(m_selectionBox[KoFlake::TopLeftHandle], m_selectionBox[KoFlake::BottomLeftHandle]);
            qSwap(m_selectionBox[KoFlake::TopMiddleHandle], m_selectionBox[KoFlake::BottomMiddleHandle]);
            qSwap(m_selectionBox[KoFlake::TopRightHandle], m_selectionBox[KoFlake::BottomRightHandle]);
        }
#endif
    }
}

void DefaultTool::activate(ToolActivation activation, const QSet<KoShape *> &shapes)
{
    KoToolBase::activate(activation, shapes);

    m_mouseWasInsideHandles = false;
    m_lastHandle = KoFlake::NoHandle;
    useCursor(Qt::ArrowCursor);
    repaintDecorations();
    updateActions();

    if (m_tabbedOptionWidget) {
        m_tabbedOptionWidget->activate();
    }
}

void DefaultTool::deactivate()
{
    KoToolBase::deactivate();

    if (m_tabbedOptionWidget) {
        m_tabbedOptionWidget->deactivate();
    }
}

void DefaultTool::selectionGroup()
{
    KoSelection *selection = koSelection();
    if (!selection) return;

    QList<KoShape *> selectedShapes = selection->selectedEditableShapes();
    qSort(selectedShapes.begin(), selectedShapes.end(), KoShape::compareShapeZIndex);

    KoShapeGroup *group = new KoShapeGroup();
    // TODO what if only one shape is left?
    KUndo2Command *cmd = new KUndo2Command(kundo2_i18n("Group shapes"));
    canvas()->shapeController()->addShapeDirect(group, cmd);
    new KoShapeGroupCommand(group, selectedShapes, false, true, true, cmd);
    canvas()->addCommand(cmd);

    // update selection so we can ungroup immediately again
    selection->deselectAll();
    selection->select(group);
}

void DefaultTool::selectionUngroup()
{
    KoSelection *selection = koSelection();
    if (!selection) return;

    QList<KoShape *> selectedShapes = selection->selectedEditableShapes();
    qSort(selectedShapes.begin(), selectedShapes.end(), KoShape::compareShapeZIndex);

    KUndo2Command *cmd = 0;

    // add a ungroup command for each found shape container to the macro command
    Q_FOREACH (KoShape *shape, selectedShapes) {
        KoShapeGroup *group = dynamic_cast<KoShapeGroup *>(shape);
        if (group) {
            cmd = cmd ? cmd : new KUndo2Command(kundo2_i18n("Ungroup shapes"));
            new KoShapeUngroupCommand(group, group->shapes(),
                                      group->parent() ? QList<KoShape *>() : canvas()->shapeManager()->topLevelShapes(),
                                      cmd);
            canvas()->shapeController()->removeShape(group, cmd);
        }
    }
    if (cmd) {
        canvas()->addCommand(cmd);
    }
}

void DefaultTool::selectionAlign(int _align)
{
    KoShapeAlignCommand::Align align =
        static_cast<KoShapeAlignCommand::Align>(_align);

    KoSelection *selection = koSelection();
    if (!selection) return;

    QList<KoShape *> editableShapes = selection->selectedEditableShapes();
    if (editableShapes.isEmpty()) {
        return;
    }

    // TODO add an option to the widget so that one can align to the page
    // with multiple selected shapes too

    QRectF bb;

    // single selected shape is automatically aligned to document rect
    if (editableShapes.count() == 1) {
        if (!canvas()->resourceManager()->hasResource(KoCanvasResourceManager::PageSize)) {
            return;
        }
        bb = QRectF(QPointF(0, 0), canvas()->resourceManager()->sizeResource(KoCanvasResourceManager::PageSize));
    } else {
        bb = KoShape::absoluteOutlineRect(editableShapes);
    }

    KoShapeAlignCommand *cmd = new KoShapeAlignCommand(editableShapes, align, bb);
    canvas()->addCommand(cmd);
}

void DefaultTool::selectionDistribute(int _distribute)
{
    KoShapeDistributeCommand::Distribute distribute =
        static_cast<KoShapeDistributeCommand::Distribute>(_distribute);

    KoSelection *selection = koSelection();
    if (!selection) return;

    QList<KoShape *> editableShapes = selection->selectedEditableShapes();
    if (editableShapes.size() < 3) {
        return;
    }

    QRectF bb = KoShape::absoluteOutlineRect(editableShapes);
    KoShapeDistributeCommand *cmd = new KoShapeDistributeCommand(editableShapes, distribute, bb);
    canvas()->addCommand(cmd);
}

void DefaultTool::selectionBringToFront()
{
    selectionReorder(KoShapeReorderCommand::BringToFront);
}

void DefaultTool::selectionMoveUp()
{
    selectionReorder(KoShapeReorderCommand::RaiseShape);
}

void DefaultTool::selectionMoveDown()
{
    selectionReorder(KoShapeReorderCommand::LowerShape);
}

void DefaultTool::selectionSendToBack()
{
    selectionReorder(KoShapeReorderCommand::SendToBack);
}

void DefaultTool::selectionReorder(KoShapeReorderCommand::MoveShapeType order)
{
    KoSelection *selection = canvas()->selectedShapesProxy()->selection();
    if (!selection) {
        return;
    }

    QList<KoShape *> selectedShapes = selection->selectedEditableShapes();
    if (selectedShapes.isEmpty()) {
        return;
    }

    KUndo2Command *cmd = KoShapeReorderCommand::createCommand(selectedShapes, canvas()->shapeManager(), order);
    if (cmd) {
        canvas()->addCommand(cmd);
    }
}

QList<QPointer<QWidget> > DefaultTool::createOptionWidgets()
{
    QList<QPointer<QWidget> > widgets;

    m_tabbedOptionWidget = new DefaultToolTabbedWidget(this);

    if (isActivated()) {
        m_tabbedOptionWidget->activate();
    }
    widgets.append(m_tabbedOptionWidget);

    connect(m_tabbedOptionWidget,
            SIGNAL(sigSwitchModeEditFillGradient(bool)),
            SLOT(slotActivateEditFillGradient(bool)));

    connect(m_tabbedOptionWidget,
            SIGNAL(sigSwitchModeEditStrokeGradient(bool)),
            SLOT(slotActivateEditStrokeGradient(bool)));

    return widgets;
}

void DefaultTool::canvasResourceChanged(int key, const QVariant &res)
{
    if (key == HotPosition) {
        m_hotPosition = KoFlake::AnchorPosition(res.toInt());
        repaintDecorations();
    }
}

KoInteractionStrategy *DefaultTool::createStrategy(KoPointerEvent *event)
{
    KoShapeManager *shapeManager = canvas()->shapeManager();
    KoSelection *selection = koSelection();

    bool insideSelection = false;
    KoFlake::SelectionHandle handle = handleAt(event->point, &insideSelection);

    bool editableShape = !selection->selectedEditableShapes().isEmpty();

    const bool selectMultiple = event->modifiers() & Qt::ShiftModifier;
    const bool selectNextInStack = event->modifiers() & Qt::ControlModifier;
    const bool avoidSelection = event->modifiers() & Qt::AltModifier;

    if (selectNextInStack) {
        // change the hot selection position when middle clicking on a handle
        KoFlake::AnchorPosition newHotPosition = m_hotPosition;
        switch (handle) {
        case KoFlake::TopMiddleHandle:
            newHotPosition = KoFlake::Top;
            break;
        case KoFlake::TopRightHandle:
            newHotPosition = KoFlake::TopRight;
            break;
        case KoFlake::RightMiddleHandle:
            newHotPosition = KoFlake::Right;
            break;
        case KoFlake::BottomRightHandle:
            newHotPosition = KoFlake::BottomRight;
            break;
        case KoFlake::BottomMiddleHandle:
            newHotPosition = KoFlake::Bottom;
            break;
        case KoFlake::BottomLeftHandle:
            newHotPosition = KoFlake::BottomLeft;
            break;
        case KoFlake::LeftMiddleHandle:
            newHotPosition = KoFlake::Left;
            break;
        case KoFlake::TopLeftHandle:
            newHotPosition = KoFlake::TopLeft;
            break;
        case KoFlake::NoHandle:
        default:
            // check if we had hit the center point
            const KoViewConverter *converter = canvas()->viewConverter();
            QPointF pt = converter->documentToView(event->point);

            // TODO: use calculated values instead!
            QPointF centerPt = converter->documentToView(selection->absolutePosition());

            if (kisSquareDistance(pt, centerPt) < HANDLE_DISTANCE_SQ) {
                newHotPosition = KoFlake::Center;
            }

            break;
        }

        if (m_hotPosition != newHotPosition) {
            canvas()->resourceManager()->setResource(HotPosition, newHotPosition);
            return new NopInteractionStrategy(this);
        }
    }

    if (!avoidSelection && editableShape) {
        // manipulation of selected shapes goes first
        if (handle != KoFlake::NoHandle) {
            // resizing or shearing only with left mouse button
            if (insideSelection) {
                return new ShapeResizeStrategy(this, event->point, handle);
            }

            if (handle == KoFlake::TopMiddleHandle || handle == KoFlake::RightMiddleHandle ||
                handle == KoFlake::BottomMiddleHandle || handle == KoFlake::LeftMiddleHandle) {

                return new ShapeShearStrategy(this, event->point, handle);
            }

            // rotating is allowed for rigth mouse button too
            if (handle == KoFlake::TopLeftHandle || handle == KoFlake::TopRightHandle ||
                    handle == KoFlake::BottomLeftHandle || handle == KoFlake::BottomRightHandle) {

                return new ShapeRotateStrategy(this, event->point, event->buttons());
            }
        }

        if (!selectMultiple && !selectNextInStack) {
            if (insideSelection) {
                return new ShapeMoveStrategy(this, event->point);
            }
        }
    }

    KoShape *shape = shapeManager->shapeAt(event->point, selectNextInStack ? KoFlake::NextUnselected : KoFlake::ShapeOnTop);

    if (avoidSelection || (!shape && handle == KoFlake::NoHandle)) {
        if (!selectMultiple) {
            repaintDecorations();
            selection->deselectAll();
        }
        return new SelectionInteractionStrategy(this, event->point, false);
    }

    if (selection->isSelected(shape)) {
        if (selectMultiple) {
            repaintDecorations();
            selection->deselect(shape);
        }
    } else if (handle == KoFlake::NoHandle) { // clicked on shape which is not selected
        repaintDecorations();
        if (!selectMultiple) {
            shapeManager->selection()->deselectAll();
        }
        selection->select(shape);
        repaintDecorations();
        // tablet selection isn't precise and may lead to a move, preventing that
        if (event->isTabletEvent()) {
            return new NopInteractionStrategy(this);
        }
        return new ShapeMoveStrategy(this, event->point);
    }
    return 0;
}

void DefaultTool::updateActions()
{
    QList<KoShape*> editableShapes;

    if (koSelection()) {
        editableShapes = koSelection()->selectedEditableShapes();
    }

    const bool orderingEnabled = !editableShapes.isEmpty();

    action("object_order_front")->setEnabled(orderingEnabled);
    action("object_order_raise")->setEnabled(orderingEnabled);
    action("object_order_lower")->setEnabled(orderingEnabled);
    action("object_order_back")->setEnabled(orderingEnabled);

    const bool alignmentEnabled =
       editableShapes.size() > 1 ||
       (!editableShapes.isEmpty() &&
        canvas()->resourceManager()->hasResource(KoCanvasResourceManager::PageSize));

    action("object_align_horizontal_left")->setEnabled(alignmentEnabled);
    action("object_align_horizontal_center")->setEnabled(alignmentEnabled);
    action("object_align_horizontal_right")->setEnabled(alignmentEnabled);
    action("object_align_vertical_top")->setEnabled(alignmentEnabled);
    action("object_align_vertical_center")->setEnabled(alignmentEnabled);
    action("object_align_vertical_bottom")->setEnabled(alignmentEnabled);

    action("object_group")->setEnabled(editableShapes.size() > 1);

    const bool distributionEnabled = editableShapes.size() > 2;

    action("object_distribute_horizontal_left")->setEnabled(distributionEnabled);
    action("object_distribute_horizontal_center")->setEnabled(distributionEnabled);
    action("object_distribute_horizontal_right")->setEnabled(distributionEnabled);
    action("object_distribute_horizontal_gaps")->setEnabled(distributionEnabled);

    action("object_distribute_vertical_top")->setEnabled(distributionEnabled);
    action("object_distribute_vertical_center")->setEnabled(distributionEnabled);
    action("object_distribute_vertical_bottom")->setEnabled(distributionEnabled);
    action("object_distribute_vertical_gaps")->setEnabled(distributionEnabled);


    bool hasGroupShape = false;
    foreach (KoShape *shape, editableShapes) {
        if (dynamic_cast<KoShapeGroup *>(shape)) {
            hasGroupShape = true;
            break;
        }
    }
    action("object_ungroup")->setEnabled(hasGroupShape);

    emit selectionChanged(editableShapes.size());
}

KoToolSelection *DefaultTool::selection()
{
    return m_selectionHandler;
}

QMenu* DefaultTool::popupActionsMenu()
{
    if (m_contextMenu) {
        m_contextMenu->clear();

        KActionCollection *collection = this->canvas()->canvasController()->actionCollection();

        m_contextMenu->addAction(collection->action("edit_cut"));
        m_contextMenu->addAction(collection->action("edit_copy"));
        m_contextMenu->addAction(collection->action("edit_paste"));

        m_contextMenu->addSeparator();

        m_contextMenu->addAction(action("object_order_front"));
        m_contextMenu->addAction(action("object_order_raise"));
        m_contextMenu->addAction(action("object_order_lower"));
        m_contextMenu->addAction(action("object_order_back"));

        if (action("object_group")->isEnabled() || action("object_ungroup")->isEnabled()) {
            m_contextMenu->addSeparator();
            m_contextMenu->addAction(action("object_group"));
            m_contextMenu->addAction(action("object_ungroup"));
        }
    }

    return m_contextMenu.data();
}

void DefaultTool::explicitUserStrokeEndRequest()
{
    QList<KoShape *> shapes = koSelection()->selectedEditableShapesAndDelegates();
    emit activateTemporary(KoToolManager::instance()->preferredToolForSelection(shapes));
}<|MERGE_RESOLUTION|>--- conflicted
+++ resolved
@@ -541,15 +541,9 @@
     QCursor cursor = Qt::ArrowCursor;
 
     QString statusText;
-<<<<<<< HEAD
 
     if (koSelection()->count() > 0) { // has a selection
         bool editable = !koSelection()->selectedEditableShapes().isEmpty();
-=======
-    KoSelection * selection = koSelection();
-    if (selection && selection->count() > 0) { // has a selection
-        bool editable = editableShapesCount(koSelection()->selectedShapes(KoFlake::StrippedSelection));
->>>>>>> e9452e4f
 
         if (!m_mouseWasInsideHandles) {
             m_angle = rotationOfHandle(m_lastHandle, true);
@@ -665,18 +659,7 @@
     decorator.paint(painter, converter);
 
     KoInteractionTool::paint(painter, converter);
-<<<<<<< HEAD
-
-=======
-    if (currentStrategy() == 0 && koSelection() && koSelection()->count() > 0) {
-        SelectionDecorator decorator(m_mouseWasInsideHandles ? m_lastHandle : KoFlake::NoHandle,
-                                     true, true);
-        decorator.setSelection(koSelection());
-        decorator.setHandleRadius(handleRadius());
-        decorator.setHotPosition(m_hotPosition);
-        decorator.paint(painter, converter);
-    }
->>>>>>> e9452e4f
+
     painter.save();
     KoShape::applyConversion(painter, converter);
     canvas()->snapGuide()->paint(painter, converter);
@@ -824,61 +807,6 @@
     }
 }
 
-<<<<<<< HEAD
-=======
-void DefaultTool::customMoveEvent(KoPointerEvent *event)
-{
-    if (koSelection() && koSelection()->count() <= 0) {
-        event->ignore();
-        return;
-    }
-
-    int move = qMax(qAbs(event->x()), qAbs(event->y()));
-    int zoom = qAbs(event->z());
-    int rotate = qAbs(event->rotationZ());
-    const int threshold = 2;
-
-    if (move < threshold && zoom < threshold && rotate < threshold) {
-        if (m_customEventStrategy) {
-            m_customEventStrategy->finishInteraction(event->modifiers());
-            KUndo2Command *command = m_customEventStrategy->createCommand();
-            if (command) {
-                canvas()->addCommand(command);
-            }
-            delete m_customEventStrategy;
-            m_customEventStrategy = 0;
-            repaintDecorations();
-        }
-        event->accept();
-        return;
-    }
-
-    // check if the z-movement is dominant
-    if (zoom > move && zoom > rotate) {
-        // zoom
-        if (!m_customEventStrategy) {
-            m_customEventStrategy = new ShapeResizeStrategy(this, event->point, KoFlake::TopLeftHandle);
-        }
-    } else if (move > zoom && move > rotate) { // check if x-/y-movement is dominant
-        // move
-        if (!m_customEventStrategy) {
-            m_customEventStrategy = new ShapeMoveStrategy(this, event->point);
-        }
-    } else if (rotate > zoom && rotate > move) { // rotation is dominant
-        // rotate
-        if (!m_customEventStrategy) {
-            m_customEventStrategy = new ShapeRotateStrategy(this, event->point, event->buttons());
-        }
-    }
-
-    if (m_customEventStrategy) {
-        m_customEventStrategy->handleCustomEvent(event);
-    }
-
-    event->accept();
-}
-
->>>>>>> e9452e4f
 void DefaultTool::repaintDecorations()
 {
     if (koSelection() && koSelection()->count() > 0) {
@@ -940,14 +868,6 @@
         KoFlake::NoHandle
     };
 
-<<<<<<< HEAD
-=======
-    if (koSelection() && koSelection()->count() == 0) {
-        return KoFlake::NoHandle;
-    }
-
-    recalcSelectionBox();
->>>>>>> e9452e4f
     const KoViewConverter *converter = canvas()->viewConverter();
     KoSelection *selection = koSelection();
 
@@ -988,21 +908,11 @@
 
 void DefaultTool::recalcSelectionBox(KoSelection *selection)
 {
-<<<<<<< HEAD
     KIS_ASSERT_RECOVER_RETURN(selection->count());
 
     QTransform matrix = selection->absoluteTransformation(0);
     m_selectionOutline = matrix.map(QPolygonF(selection->outlineRect()));
     m_angle = 0.0;
-=======
-    if (!koSelection()) {
-        return;
-    }
-
-    if (koSelection()->count() == 0) {
-        return;
-    }
->>>>>>> e9452e4f
 
     QPolygonF outline = m_selectionOutline; //shorter name in the following :)
     m_selectionBox[KoFlake::TopMiddleHandle] = (outline.value(0) + outline.value(1)) / 2;
