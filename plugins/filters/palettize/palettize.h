--- conflicted
+++ resolved
@@ -31,18 +31,7 @@
 #include <boost/geometry/geometries/point.hpp>
 #include <boost/geometry/geometries/register/point.hpp>
 
-<<<<<<< HEAD
-class KoColorSet;
 class KisResourceItemChooser;
-class QGroupBox;
-class KoPattern;
-class QCheckBox;
-class QLineEdit;
-class QButtonGroup;
-class KisDoubleWidget;
-=======
-class KoResourceItemChooser;
->>>>>>> 103d4b79
 
 class Palettize : public QObject
 {
@@ -57,18 +46,8 @@
     void setConfiguration(const KisPropertiesConfigurationSP) override;
     KisPropertiesConfigurationSP configuration() const override;
 private:
-<<<<<<< HEAD
     KisResourceItemChooser* m_paletteWidget;
-    QGroupBox* m_ditherGroupBox;
-    QButtonGroup* m_ditherModeGroup;
     KisResourceItemChooser* m_ditherPatternWidget;
-    QCheckBox* m_ditherPatternUseAlphaCheckBox;
-    QLineEdit* m_ditherNoiseSeedWidget;
-    KisDoubleWidget* m_ditherWeightWidget;
-=======
-    KoResourceItemChooser* m_paletteWidget;
-    KoResourceItemChooser* m_ditherPatternWidget;
->>>>>>> 103d4b79
 };
 
 class KisFilterPalettize : public KisFilter
