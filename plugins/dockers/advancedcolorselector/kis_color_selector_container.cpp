--- conflicted
+++ resolved
@@ -145,13 +145,8 @@
             connect(m_canvas->viewManager()->nodeManager(), SIGNAL(sigLayerActivated(KisLayerSP)), SLOT(reactOnLayerChange()), Qt::UniqueConnection);
         }
 
-<<<<<<< HEAD
         connect(m_canvas->viewManager()->resourceProvider(), SIGNAL(sigGamutMaskChanged(KoGamutMaskSP)),
-                m_colorSelector, SLOT(slotGamutMaskSet(KoGamutMaskSP)));
-=======
-        connect(m_canvas->viewManager()->resourceProvider(), SIGNAL(sigGamutMaskChanged(KoGamutMask*)),
-                m_colorSelector, SLOT(slotGamutMaskSet(KoGamutMask*)), Qt::UniqueConnection);
->>>>>>> 91c359e1
+                m_colorSelector, SLOT(slotGamutMaskSet(KoGamutMaskSP)), Qt::UniqueConnection);
 
         connect(m_canvas->viewManager()->resourceProvider(), SIGNAL(sigGamutMaskUnset()),
                 m_colorSelector, SLOT(slotGamutMaskUnset()), Qt::UniqueConnection);
