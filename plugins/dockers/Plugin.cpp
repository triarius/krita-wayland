--- conflicted
+++ resolved
@@ -38,13 +38,14 @@
     KoDockRegistry::instance()->add( new ShapePropertiesDockerFactory() );
     KoDockRegistry::instance()->add( new KoShapeCollectionDockerFactory() );
     KoDockRegistry::instance()->add( new ShadowDockerFactory() );
+    KoDockRegistry::instance()->add( new KoEndLinesDockerFactory() );
 #ifdef BUILD_EVERYTHING
     KoDockRegistry::instance()->add( new ShapeSelectorFactory() );
-<<<<<<< HEAD
-    KoDockRegistry::instance()->add( new KoEndLinesDockerFactory() );
-=======
+
+    
+
 #endif
->>>>>>> 51e4cc20
+
 }
 
 #include "Plugin.moc"
