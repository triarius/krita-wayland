project(kofficedockers)

include_directories( ${KDE4_INCLUDE_DIR} ${QT_INCLUDES} ${KOGUIUTILS_INCLUDES} )

set(kofficedockers_SRCS

    strokedocker/StrokeDocker.cpp
    strokedocker/StrokeDockerFactory.cpp

    shapeproperties/ShapePropertiesDocker.cpp
    shapeproperties/ShapePropertiesDockerFactory.cpp

    shapecollection/KoCollectionShapeFactory.cpp
    shapecollection/KoShapeCollectionDocker.cpp
    shapecollection/KoCollectionItemModel.cpp
    shapecollection/KoOdfCollectionLoader.cpp

    shadowdocker/ShadowDocker.cpp
    shadowdocker/ShadowDockerFactory.cpp

    Plugin.cpp
)

if( BUILD_EVERYTHING )

set(kofficedockers_SRCS ${kofficedockers_SRCS}
    shapeselector/Canvas.cpp
    shapeselector/DragCanvasStrategy.cpp
    shapeselector/FolderBorder.cpp
    shapeselector/FolderShape.cpp
    shapeselector/FolderShapeModel.cpp
    shapeselector/GroupShape.cpp
    shapeselector/IconShape.cpp
    shapeselector/ItemStore.cpp
    shapeselector/MoveFolderStrategy.cpp
    shapeselector/RightClickStrategy.cpp
    shapeselector/SelectStrategy.cpp
    shapeselector/ShapeSelector.cpp
    shapeselector/ShapeSelectorFactory.cpp
    shapeselector/TemplateShape.cpp
    shapeselector/ZoomHandler.cpp
    shapeselector/ClipboardProxyShape.cpp
    shapeselector/ResizeFolderStrategy.cpp
<<<<<<< HEAD

    shapeendlines/KoShapeEndLinesDocker.cpp
    shapeendlines/KoEndLinesDockerFactory.cpp

    Plugin.cpp
=======
>>>>>>> 51e4cc20
)
endif( BUILD_EVERYTHING )

add_subdirectory( strokedocker/pics )
add_subdirectory( shapeendlines/pics )
#kde4_add_ui_files( kofficedockers_SRCS
#)

kde4_add_plugin(kofficedockers ${kofficedockers_SRCS})

target_link_libraries(
    kofficedockers
    koguiutils
    komain
    flake
    kostore
    ${KDE4_KDECORE_LIBS}
    ${KDE4_KDEUI_LIBS}
    ${KDE4_KIO_LIBS}
    ${QT_QTCORE_LIBRARY}
    ${QT_QTGUI_LIBRARY}
    ${QT_QT3SUPPORT_LIBRARY}
    )

install(TARGETS kofficedockers DESTINATION ${PLUGIN_INSTALL_DIR})

install( FILES kofficedockers.desktop DESTINATION ${SERVICES_INSTALL_DIR} )<|MERGE_RESOLUTION|>--- conflicted
+++ resolved
@@ -17,6 +17,9 @@
 
     shadowdocker/ShadowDocker.cpp
     shadowdocker/ShadowDockerFactory.cpp
+
+    shapeendlines/KoShapeEndLinesDocker.cpp
+    shapeendlines/KoEndLinesDockerFactory.cpp
 
     Plugin.cpp
 )
@@ -41,14 +44,12 @@
     shapeselector/ZoomHandler.cpp
     shapeselector/ClipboardProxyShape.cpp
     shapeselector/ResizeFolderStrategy.cpp
-<<<<<<< HEAD
 
-    shapeendlines/KoShapeEndLinesDocker.cpp
-    shapeendlines/KoEndLinesDockerFactory.cpp
 
-    Plugin.cpp
-=======
->>>>>>> 51e4cc20
+    
+
+    
+
 )
 endif( BUILD_EVERYTHING )
 
