/*
 * Copyright (c) 2009,2010 Lukáš Tvrdý (lukast.dev@gmail.com)
 *
 *  This program is free software; you can redistribute it and/or modify
 *  it under the terms of the GNU General Public License as published by
 *  the Free Software Foundation; either version 2 of the License, or
 *  (at your option) any later version.
 *
 *  This program is distributed in the hope that it will be useful,
 *  but WITHOUT ANY WARRANTY; without even the implied warranty of
 *  MERCHANTABILITY or FITNESS FOR A PARTICULAR PURPOSE.  See the
 *  GNU General Public License for more details.
 *
 *  You should have received a copy of the GNU General Public License
 *  along with this program; if not, write to the Free Software
 *  Foundation, Inc., 51 Franklin Street, Fifth Floor, Boston, MA 02110-1301, USA.
 */

#ifndef KIS_GRID_PAINTOP_SETTINGS_H_
#define KIS_GRID_PAINTOP_SETTINGS_H_

#include <QScopedPointer>

#include <brushengine/kis_paintop_settings.h>
#include <kis_types.h>

#include <kis_outline_generation_policy.h>
#include "kis_grid_paintop_settings_widget.h"



class KisGridPaintOpSettings : public KisOutlineGenerationPolicy<KisPaintOpSettings>
{
public:
    KisGridPaintOpSettings();
    virtual ~KisGridPaintOpSettings() {}

    QPainterPath brushOutline(const KisPaintInformation &info, OutlineMode mode);
    bool paintIncremental();
<<<<<<< HEAD
private:
    Q_DISABLE_COPY(KisGridPaintOpSettings)
=======

    QList<KisUniformPaintOpPropertySP> uniformProperties();

private:
    struct Private;
    const QScopedPointer<Private> m_d;
>>>>>>> 681b2c71
};

typedef KisSharedPtr<KisGridPaintOpSettings> KisGridPaintOpSettingsSP;

#endif<|MERGE_RESOLUTION|>--- conflicted
+++ resolved
@@ -33,21 +33,18 @@
 {
 public:
     KisGridPaintOpSettings();
-    virtual ~KisGridPaintOpSettings() {}
+    ~KisGridPaintOpSettings();
 
     QPainterPath brushOutline(const KisPaintInformation &info, OutlineMode mode);
     bool paintIncremental();
-<<<<<<< HEAD
-private:
-    Q_DISABLE_COPY(KisGridPaintOpSettings)
-=======
 
     QList<KisUniformPaintOpPropertySP> uniformProperties();
 
 private:
+
     struct Private;
     const QScopedPointer<Private> m_d;
->>>>>>> 681b2c71
+
 };
 
 typedef KisSharedPtr<KisGridPaintOpSettings> KisGridPaintOpSettingsSP;
