--- conflicted
+++ resolved
@@ -49,7 +49,7 @@
     void readOptionSetting(const KisPropertiesConfigurationSP setting);
 
 private:
-    KisSprayOpOptionsWidget * m_options;
+    KisSprayOpOptionsWidget *m_options;
 
 };
 
@@ -73,11 +73,8 @@
     }
 
 public:
-<<<<<<< HEAD
-    void loadSettings(const KisPropertiesConfigurationSP settings) {
-=======
-    void readOptionSetting(const KisPropertiesConfiguration* settings) {
->>>>>>> 681b2c71
+
+    void readOptionSetting(const KisPropertiesConfigurationSP settings) {
         diameter = settings->getInt(SPRAY_DIAMETER);
         aspect = settings->getDouble(SPRAY_ASPECT);
         particleCount = settings->getDouble(SPRAY_PARTICLE_COUNT);
@@ -91,7 +88,7 @@
         gaussian = settings->getBool(SPRAY_GAUSS_DISTRIBUTION);
     }
 
-    void writeOptionSetting(KisPropertiesConfiguration* setting) const {
+    void writeOptionSetting(KisPropertiesConfigurationSP setting) const {
         setting->setProperty(SPRAY_DIAMETER, diameter);
         setting->setProperty(SPRAY_ASPECT, aspect);
         setting->setProperty(SPRAY_COVERAGE, coverage * 100.0);
