--- conflicted
+++ resolved
@@ -32,11 +32,7 @@
 {
 public:
     KisSprayPaintOpSettings();
-<<<<<<< HEAD
-    virtual ~KisSprayPaintOpSettings() {}
-=======
-    ~KisSprayPaintOpSettings();
->>>>>>> 681b2c71
+    virtual ~KisSprayPaintOpSettings();
 
     QPainterPath brushOutline(const KisPaintInformation &info, OutlineMode mode);
 
@@ -48,17 +44,16 @@
     bool isAirbrushing() const;
     int rate() const;
 
-<<<<<<< HEAD
+protected:
+
+    QList<KisUniformPaintOpPropertySP> uniformProperties();
+
 private:
     Q_DISABLE_COPY(KisSprayPaintOpSettings)
 
-=======
-    QList<KisUniformPaintOpPropertySP> uniformProperties();
-
-private:
     struct Private;
     const QScopedPointer<Private> m_d;
->>>>>>> 681b2c71
+
 };
 
 typedef KisSharedPtr<KisSprayPaintOpSettings> KisSprayPaintOpSettingsSP;
