/* This file is part of the KDE project
 * Copyright (C) 2011 Casper Boemann <cbo@boemann.dk>
 *
 * This library is free software; you can redistribute it and/or
 * modify it under the terms of the GNU Library General Public
 * License as published by the Free Software Foundation; either
 * version 2 of the License, or (at your option) any later version.
 *
 * This library is distributed in the hope that it will be useful,
 * but WITHOUT ANY WARRANTY; without even the implied warranty of
 * MERCHANTABILITY or FITNESS FOR A PARTICULAR PURPOSE.  See the GNU
 * Library General Public License for more details.
 *
 * You should have received a copy of the GNU Library General Public License
 * along with this library; see the file COPYING.LIB.  If not, write to
 * the Free Software Foundation, Inc., 51 Franklin Street, Fifth Floor,
 * Boston, MA 02110-1301, USA.
 */

#ifndef REFERENCESTOOL_H
#define REFERENCESTOOL_H

#include "TextTool.h"
#include "dialogs/SimpleTableOfContentsWidget.h"
#include "dialogs/SimpleFootEndNotesWidget.h"
<<<<<<< HEAD


class KoCanvasBase;
class KoInlineNote;

=======

class KoCanvasBase;
class KAction;
class KoInlineNote;
>>>>>>> fce619f7
class QPainter;

/// This tool is the ui for inserting Table of Contents, Citations/bibliography, footnotes, endnotes, index, table of illustrations etc

class ReferencesTool : public TextTool
{
    Q_OBJECT
public:
    ReferencesTool(KoCanvasBase *canvas);

    virtual ~ReferencesTool();

    virtual void activate(ToolActivation toolActivation, const QSet<KoShape*> &shapes);
    virtual void deactivate();

    virtual void createActions();

protected:
    /// reimplemented from superclass
    virtual QList<QWidget *> createOptionWidgets();

private slots:

    void insertFootNote();

    void insertEndNote();

    void openSettings();

    void disableButtons(QTextCursor cursor);

    /// insert a table of contents
    void insertTableOfContents();
    void insertFootNote();
    void insertEndNote();
    void openSettings();
    void disableButtons(QTextCursor cursor);

    /// format the table of contents template
    void formatTableOfContents();

private:
    SimpleTableOfContentsWidget *stocw;
    SimpleFootEndNotesWidget *sfenw;
    KoInlineNote *note;
<<<<<<< HEAD
=======

>>>>>>> fce619f7
};

#endif // REFERENCESTOOL_H<|MERGE_RESOLUTION|>--- conflicted
+++ resolved
@@ -23,18 +23,11 @@
 #include "TextTool.h"
 #include "dialogs/SimpleTableOfContentsWidget.h"
 #include "dialogs/SimpleFootEndNotesWidget.h"
-<<<<<<< HEAD
 
 
 class KoCanvasBase;
 class KoInlineNote;
 
-=======
-
-class KoCanvasBase;
-class KAction;
-class KoInlineNote;
->>>>>>> fce619f7
 class QPainter;
 
 /// This tool is the ui for inserting Table of Contents, Citations/bibliography, footnotes, endnotes, index, table of illustrations etc
@@ -80,10 +73,7 @@
     SimpleTableOfContentsWidget *stocw;
     SimpleFootEndNotesWidget *sfenw;
     KoInlineNote *note;
-<<<<<<< HEAD
-=======
 
->>>>>>> fce619f7
 };
 
 #endif // REFERENCESTOOL_H