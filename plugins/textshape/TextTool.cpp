/* This file is part of the KDE project
 * Copyright (C) 2006-2010 Thomas Zander <zander@kde.org>
 * Copyright (C) 2008 Thorsten Zachmann <zachmann@kde.org>
 * Copyright (C) 2008 Girish Ramakrishnan <girish@forwardbias.in>
 * Copyright (C) 2008 Pierre Stirnweiss \pierre.stirnweiss_koffice@gadz.org>
 * Copyright (C) 2009 KO GmbH <cbo@kogmbh.com>
 *
 * This library is free software; you can redistribute it and/or
 * modify it under the terms of the GNU Library General Public
 * License as published by the Free Software Foundation; either
 * version 2 of the License, or (at your option) any later version.
 *
 * This library is distributed in the hope that it will be useful,
 * but WITHOUT ANY WARRANTY; without even the implied warranty of
 * MERCHANTABILITY or FITNESS FOR A PARTICULAR PURPOSE.  See the GNU
 * Library General Public License for more details.
 *
 * You should have received a copy of the GNU Library General Public License
 * along with this library; see the file COPYING.LIB.  If not, write to
 * the Free Software Foundation, Inc., 51 Franklin Street, Fifth Floor,
 * Boston, MA 02110-1301, USA.
 */

#include "TextTool.h"
#include "TextEditingPluginContainer.h"
#include "dialogs/SimpleCharacterWidget.h"
#include "dialogs/SimpleParagraphWidget.h"
#include "dialogs/SimpleTableWidget.h"
#include "dialogs/StylesWidget.h"
#include "dialogs/ParagraphSettingsDialog.h"
#include "dialogs/StyleManagerDialog.h"
#include "dialogs/InsertCharacter.h"
#include "dialogs/FontDia.h"
#include "dialogs/TableDialog.h"
#include "dialogs/ChangeConfigureDialog.h"
#include "dialogs/ChangeTrackingOptionsWidget.h"
#include "commands/TextCutCommand.h"
#include "commands/TextPasteCommand.h"
#include "commands/ChangeListCommand.h"
#include "commands/ChangeListLevelCommand.h"
#include "commands/ListItemNumberingCommand.h"
#include "commands/ShowChangesCommand.h"
#include "commands/ChangeTrackedDeleteCommand.h"
#include "commands/DeleteCommand.h"
#include "commands/AutoResizeCommand.h"

#include <KoCanvasBase.h>
#include <KoCanvasController.h>
#include <KoSelection.h>
#include <KoShapeManager.h>
#include <KoPointerEvent.h>
#include <KoColorBackground.h>
#include <KoColorPopupAction.h>
#include <KoTextDocumentLayout.h>
#include <KoParagraphStyle.h>
#include <KoTextEditingPlugin.h>
#include <KoTextEditingRegistry.h>
#include <KoInlineTextObjectManager.h>
#include <KoStyleManager.h>
#include <KoTextOdfSaveHelper.h>
#include <KoTextDrag.h>
#include <KoTextPaste.h>
#include <KoTextDocument.h>
#include <KoTextEditor.h>
#include <KoGlobal.h>
#include <KoChangeTracker.h>
#include <KoChangeTrackerElement.h>
#include <KoBookmark.h>
#include <KoBookmarkManager.h>

#include <kdebug.h>
#include <KRun>
#include <KStandardShortcut>
#include <KFontSizeAction>
#include <KFontChooser>
#include <KFontAction>
#include <KAction>
#include <KLocale>
#include <KStandardAction>
#include <KMimeType>
#include <KMessageBox>
#include <QTabWidget>
#include <QTextDocumentFragment>
#include <QToolTip>

#include <rdf/KoDocumentRdfBase.h>

static bool hit(const QKeySequence &input, KStandardShortcut::StandardShortcut shortcut)
{
    foreach (const QKeySequence & ks, KStandardShortcut::shortcut(shortcut).toList()) {
        if (input == ks)
            return true;
    }
    return false;
}

TextTool::TextTool(KoCanvasBase *canvas)
        : KoToolBase(canvas),
        m_textShape(0),
        m_textShapeData(0),
        m_changeTracker(0),
        m_allowActions(true),
        m_allowAddUndoCommand(true),
        m_trackChanges(false),
        m_allowResourceManagerUpdates(true),
        m_prevCursorPosition(-1),
        m_caretTimer(this),
        m_caretTimerState(true),
        m_currentCommand(0),
        m_currentCommandHasChildren(false),
        m_specialCharacterDocker(0),
        m_textTyping(false),
        m_textDeleting(false),
        m_changeTipTimer(this),
        m_changeTipCursorPos(0)
{
    setTextMode(true);

    m_actionFormatBold  = new KAction(KIcon("format-text-bold"), i18n("Bold"), this);
    addAction("format_bold", m_actionFormatBold);
    m_actionFormatBold->setShortcut(Qt::CTRL + Qt::Key_B);
    m_actionFormatBold->setCheckable(true);
    connect(m_actionFormatBold, SIGNAL(triggered(bool)), this, SLOT(bold(bool)));

    m_actionFormatItalic  = new KAction(KIcon("format-text-italic"), i18n("Italic"), this);
    addAction("format_italic", m_actionFormatItalic);
    m_actionFormatItalic->setShortcut(Qt::CTRL + Qt::Key_I);
    m_actionFormatItalic->setCheckable(true);
    connect(m_actionFormatItalic, SIGNAL(triggered(bool)), this, SLOT(italic(bool)));

    m_actionFormatUnderline  = new KAction(KIcon("format-text-underline"), i18nc("Text formatting", "Underline"), this);
    addAction("format_underline", m_actionFormatUnderline);
    m_actionFormatUnderline->setShortcut(Qt::CTRL + Qt::Key_U);
    m_actionFormatUnderline->setCheckable(true);
    connect(m_actionFormatUnderline, SIGNAL(triggered(bool)), this, SLOT(underline(bool)));

    m_actionFormatStrikeOut  = new KAction(KIcon("format-text-strikethrough"), i18n("Strike Out"), this);
    addAction("format_strike", m_actionFormatStrikeOut);
    m_actionFormatStrikeOut->setCheckable(true);
    connect(m_actionFormatStrikeOut, SIGNAL(triggered(bool)), this, SLOT(strikeOut(bool)));

    QActionGroup *alignmentGroup = new QActionGroup(this);
    m_actionAlignLeft  = new KAction(KIcon("format-justify-left"), i18n("Align Left"), this);
    addAction("format_alignleft", m_actionAlignLeft);
    m_actionAlignLeft->setShortcut(Qt::CTRL + Qt::Key_L);
    m_actionAlignLeft->setCheckable(true);
    alignmentGroup->addAction(m_actionAlignLeft);
    connect(m_actionAlignLeft, SIGNAL(triggered(bool)), this, SLOT(alignLeft()));

    m_actionAlignRight  = new KAction(KIcon("format-justify-right"), i18n("Align Right"), this);
    addAction("format_alignright", m_actionAlignRight);
    m_actionAlignRight->setShortcut(Qt::CTRL + Qt::ALT + Qt::Key_R);
    m_actionAlignRight->setCheckable(true);
    alignmentGroup->addAction(m_actionAlignRight);
    connect(m_actionAlignRight, SIGNAL(triggered(bool)), this, SLOT(alignRight()));

    m_actionAlignCenter  = new KAction(KIcon("format-justify-center"), i18n("Align Center"), this);
    addAction("format_aligncenter", m_actionAlignCenter);
    m_actionAlignCenter->setShortcut(Qt::CTRL + Qt::ALT + Qt::Key_C);
    m_actionAlignCenter->setCheckable(true);
    alignmentGroup->addAction(m_actionAlignCenter);
    connect(m_actionAlignCenter, SIGNAL(triggered(bool)), this, SLOT(alignCenter()));

    m_actionAlignBlock  = new KAction(KIcon("format-justify-fill"), i18n("Align Block"), this);
    addAction("format_alignblock", m_actionAlignBlock);
    m_actionAlignBlock->setShortcut(Qt::CTRL + Qt::ALT + Qt::Key_R);
    m_actionAlignBlock->setCheckable(true);
    alignmentGroup->addAction(m_actionAlignBlock);
    connect(m_actionAlignBlock, SIGNAL(triggered(bool)), this, SLOT(alignBlock()));

    m_actionFormatSuper = new KAction(KIcon("format-text-superscript"), i18n("Superscript"), this);
    addAction("format_super", m_actionFormatSuper);
    m_actionFormatSuper->setCheckable(true);
    connect(m_actionFormatSuper, SIGNAL(triggered(bool)), this, SLOT(superScript(bool)));

    m_actionFormatSub = new KAction(KIcon("format-text-subscript"), i18n("Subscript"), this);
    addAction("format_sub", m_actionFormatSub);
    m_actionFormatSub->setCheckable(true);
    connect(m_actionFormatSub, SIGNAL(triggered(bool)), this, SLOT(subScript(bool)));

    KAction *action = new KAction(
        KIcon(QApplication::isRightToLeft() ? "format-indent-less" : "format-indent-more"),
        i18n("Increase Indent"), this);
    addAction("format_increaseindent", action);
    connect(action, SIGNAL(triggered()), this, SLOT(increaseIndent()));

    m_actionFormatDecreaseIndent = new KAction(
        KIcon(QApplication::isRightToLeft() ? "format-indent-more" : "format-indent-less"),
        i18n("Decrease Indent"), this);
    addAction("format_decreaseindent", m_actionFormatDecreaseIndent);
    connect(m_actionFormatDecreaseIndent, SIGNAL(triggered()), this, SLOT(decreaseIndent()));

    action = new KAction(KIcon("format-list-unordered"),  i18n("Bullet list"), this);
    addAction("format_bulletlist", action);

    action = new KAction(KIcon("format-list-ordered"),  i18n("Numbered list"), this);
    addAction("format_numberlist", action);

    action = new KAction(i18n("Increase Font Size"), this);
    action->setShortcut(Qt::CTRL + Qt::Key_Greater);
    addAction("fontsizeup", action);
    connect(action, SIGNAL(triggered()), this, SLOT(increaseFontSize()));

    action = new KAction(i18n("Decrease Font Size"), this);
    action->setShortcut(Qt::CTRL + Qt::Key_Less);
    addAction("fontsizedown", action);
    connect(action, SIGNAL(triggered()), this, SLOT(decreaseFontSize()));

    m_actionFormatFontFamily = new KFontAction(KFontChooser::SmoothScalableFonts, this);
    addAction("format_fontfamily", m_actionFormatFontFamily);
    connect(m_actionFormatFontFamily, SIGNAL(triggered(const QString &)),
            this, SLOT(setFontFamily(const QString &)));

    /*
        m_actionFormatStyleMenu  = new KActionMenu(i18n("Style"), this);
        addAction("format_stylemenu", m_actionFormatStyleMenu);
        m_actionFormatStyle  = new KSelectAction(i18n("Style"), this);
        addAction("format_style", m_actionFormatStyle);
        connect(m_actionFormatStyle, SIGNAL(activated(int)),
                this, SLOT(textStyleSelected(int)));
        updateStyleList();

        // ----------------------- More format actions, for the toolbar only
        QActionGroup* spacingActionGroup = new QActionGroup(this);
        spacingActionGroup->setExclusive(true);
        m_actionFormatSpacingSingle = new KToggleAction(i18n("Line Spacing 1"), "format-line-spacing-simple", Qt::CTRL + Qt::Key_1,
                this, SLOT(textSpacingSingle()),
                actionCollection(), "format_spacingsingle");
        m_actionFormatSpacingSingle->setActionGroup(spacingActionGroup);
        m_actionFormatSpacingOneAndHalf = new KToggleAction(i18n("Line Spacing 1.5"), "format-line-spacing-double", Qt::CTRL + Qt::Key_5,
                this, SLOT(textSpacingOneAndHalf()),
                actionCollection(), "format_spacing15");
        m_actionFormatSpacingOneAndHalf->setActionGroup(spacingActionGroup);
        m_actionFormatSpacingDouble = new KToggleAction(i18n("Line Spacing 2"), "format-line-spacing-triple", Qt::CTRL + Qt::Key_2,
                this, SLOT(textSpacingDouble()),
                actionCollection(), "format_spacingdouble");
        m_actionFormatSpacingDouble->setActionGroup(spacingActionGroup);

        m_actionFormatColor = new TKSelectColorAction(i18n("Text Color..."), TKSelectColorAction::TextColor,
                this, SLOT(textColor()),
                actionCollection(), "format_color", true);
        m_actionFormatColor->setDefaultColor(QColor());


        m_actionFormatNumber  = new KActionMenu(KIcon("format-list-ordered"), i18n("Number"), this);
        addAction("format_number", m_actionFormatNumber);
        m_actionFormatNumber->setDelayed(false);
        m_actionFormatBullet  = new KActionMenu(KIcon("format-list-unordered"), i18n("Bullet"), this);
        addAction("format_bullet", m_actionFormatBullet);
        m_actionFormatBullet->setDelayed(false);
        QActionGroup* counterStyleActionGroup = new QActionGroup(this);
        counterStyleActionGroup->setExclusive(true);
        QList<KoCounterStyleWidget::StyleRepresenter*> stylesList;
        KoCounterStyleWidget::makeCounterRepresenterList(stylesList);
        foreach (KoCounterStyleWidget::StyleRepresenter* styleRepresenter, stylesList) {
            // Dynamically create toggle-actions for each list style.
            // This approach allows to edit toolbars and extract separate actions from this menu
            KToggleAction* act = new KToggleAction(styleRepresenter->name(), // TODO icon
                    actionCollection(),
                    QString("counterstyle_%1").arg(styleRepresenter->style()));
            connect(act, SIGNAL(triggered(bool)), this, SLOT(slotCounterStyleSelected()));
            act->setActionGroup(counterStyleActionGroup);
            // Add to the right menu: both for "none", bullet for bullets, numbers otherwise
            if (styleRepresenter->style() == KoParagCounter::STYLE_NONE) {
                m_actionFormatBullet->insert(act);
                m_actionFormatNumber->insert(act);
            } else if (styleRepresenter->isBullet())
                m_actionFormatBullet->insert(act);
            else
                m_actionFormatNumber->insert(act);
        }
    */


    // ------------------- Actions with a key binding and no GUI item
    action  = new KAction(i18n("Insert Non-Breaking Space"), this);
    addAction("nonbreaking_space", action);
    action->setShortcut(Qt::CTRL + Qt::Key_Space);
    connect(action, SIGNAL(triggered()), this, SLOT(nonbreakingSpace()));

    action  = new KAction(i18n("Insert Non-Breaking Hyphen"), this);
    addAction("nonbreaking_hyphen", action);
    action->setShortcut(Qt::CTRL + Qt::SHIFT + Qt::Key_Minus);
    connect(action, SIGNAL(triggered()), this, SLOT(nonbreakingHyphen()));

    action  = new KAction(i18n("Insert Index"), this);
    action->setShortcut(Qt::CTRL + Qt::Key_T);
    addAction("insert_index", action);
    connect(action, SIGNAL(triggered()), this, SLOT(insertIndexMarker()));

    action  = new KAction(i18n("Insert Soft Hyphen"), this);
    addAction("soft_hyphen", action);
    //action->setShortcut(Qt::CTRL+Qt::Key_Minus); // TODO this one is also used for the kde-global zoom-out :(
    connect(action, SIGNAL(triggered()), this, SLOT(softHyphen()));

    action  = new KAction(i18n("Line Break"), this);
    addAction("line_break", action);
    action->setShortcut(Qt::SHIFT + Qt::Key_Return);
    connect(action, SIGNAL(triggered()), this, SLOT(lineBreak()));

    action  = new KAction(i18n("Font..."), this);
    addAction("format_font", action);
    action->setShortcut(Qt::ALT + Qt::CTRL + Qt::Key_F);
    action->setToolTip(i18n("Change character size, font, boldface, italics etc."));
    action->setWhatsThis(i18n("Change the attributes of the currently selected characters."));
    connect(action, SIGNAL(triggered()), this, SLOT(selectFont()));

    m_actionFormatFontSize = new KFontSizeAction(i18n("Font Size"), this);
    addAction("format_fontsize", m_actionFormatFontSize);
    connect(m_actionFormatFontSize, SIGNAL(fontSizeChanged(int)), this, SLOT(setFontSize(int)));

    m_actionFormatTextColor = new KoColorPopupAction(this);
    m_actionFormatTextColor->setIcon(KIcon("format-text-color"));
    m_actionFormatTextColor->setToolTip(i18n("Text Color..."));
    addAction("format_textcolor", m_actionFormatTextColor);
    connect(m_actionFormatTextColor, SIGNAL(colorChanged(const KoColor &)), this, SLOT(setTextColor(const KoColor &)));

    m_actionFormatBackgroundColor = new KoColorPopupAction(this);
    m_actionFormatBackgroundColor->setIcon(KIcon("format-fill-color"));
    m_actionFormatBackgroundColor->setToolTip(i18n("Background Color..."));
    m_actionFormatBackgroundColor->setText(i18n("Background"));
    addAction("format_backgroundcolor", m_actionFormatBackgroundColor);
    connect(m_actionFormatBackgroundColor, SIGNAL(colorChanged(const KoColor &)), this, SLOT(setBackgroundColor(const KoColor &)));

    m_growWidthAction = new KAction(KIcon("zoom-fit-best"), i18n("Grow To Fit Width"), this);
    addAction("grow_to_fit_width", m_growWidthAction);
    m_growWidthAction->setCheckable(true);
    connect(m_growWidthAction, SIGNAL(triggered(bool)), this, SLOT(setGrowWidthToFit(bool)));
    
    m_growHeightAction = new KAction(KIcon("zoom-fit-best"), i18n("Grow To Fit Height"), this);
    addAction("grow_to_fit_height", m_growHeightAction);
    m_growHeightAction->setCheckable(true);
    connect(m_growHeightAction, SIGNAL(triggered(bool)), this, SLOT(setGrowHeightToFit(bool)));
    
    m_shrinkToFitAction = new KAction(KIcon("zoom-fit-best"), i18n("Shrink To Fit"), this);
    addAction("shrink_to_fit", m_shrinkToFitAction);
    m_shrinkToFitAction->setCheckable(true);
    connect(m_shrinkToFitAction, SIGNAL(triggered(bool)), this, SLOT(setShrinkToFit(bool)));
    
    action = new KAction(i18n("Default Format"), this);
    addAction("text_default", action);
    action->setToolTip(i18n("Change text attributes to their default values"));
    connect(action, SIGNAL(triggered()), this, SLOT(setDefaultFormat()));

    m_textEditingPlugins = canvas->resourceManager()->
        resource(TextEditingPluginContainer::ResourceId).value<TextEditingPluginContainer*>();
    if (m_textEditingPlugins == 0) {
        m_textEditingPlugins = new TextEditingPluginContainer(canvas->resourceManager());
        QVariant variant;
        variant.setValue(m_textEditingPlugins);
        canvas->resourceManager()->setResource(TextEditingPluginContainer::ResourceId, variant);
    }

    foreach (KoTextEditingPlugin* plugin, m_textEditingPlugins->values()) {
        connect(plugin, SIGNAL(startMacro(const QString &)),
                this, SLOT(startMacro(const QString &)));
        connect(plugin, SIGNAL(stopMacro()), this, SLOT(stopMacro()));
        QHash<QString, KAction*> actions = plugin->actions();
        QHash<QString, KAction*>::iterator i = actions.begin();
        while (i != actions.end()) {
            addAction(i.key(), i.value());
            ++i;
        }
    }

    // setup the context list.
    QSignalMapper *signalMapper = new QSignalMapper(this);
    connect(signalMapper, SIGNAL(mapped(QString)), this, SLOT(startTextEditingPlugin(QString)));
    QList<QAction*> list;
    list.append(this->action("text_default"));
    list.append(this->action("format_font"));
    foreach (const QString &key, KoTextEditingRegistry::instance()->keys()) {
        KoTextEditingFactory *factory =  KoTextEditingRegistry::instance()->value(key);
        if (factory->showInMenu()) {
            KAction *a = new KAction(i18n("Apply %1", factory->title()), this);
            connect(a, SIGNAL(triggered()), signalMapper, SLOT(map()));
            signalMapper->setMapping(a, factory->id());
            list.append(a);
            addAction(QString("apply_%1").arg(factory->id()), a);
        }
    }
    setPopupActionList(list);


    action = new KAction(i18n("Table..."), this);
    addAction("insert_table", action);
    action->setToolTip(i18n("Insert a table into the document."));
    connect(action, SIGNAL(triggered()), this, SLOT(insertTable()));

    action  = new KAction(KIcon("edit-table-insert-row-above"), i18n("Row Above"), this);
    action->setToolTip(i18n("Insert Row Above"));
    addAction("insert_tablerow_above", action);
    connect(action, SIGNAL(triggered(bool)), this, SLOT(insertTableRowAbove()));

    action  = new KAction(KIcon("edit-table-insert-row-below"), i18n("Row Below"), this);
    action->setToolTip(i18n("Insert Row Below"));
    addAction("insert_tablerow_below", action);
    connect(action, SIGNAL(triggered(bool)), this, SLOT(insertTableRowBelow()));

    action  = new KAction(KIcon("edit-table-insert-column-left"), i18n("Column Left"), this);
    action->setToolTip(i18n("Insert Column Left"));
    addAction("insert_tablecolumn_left", action);
    connect(action, SIGNAL(triggered(bool)), this, SLOT(insertTableColumnLeft()));

    action  = new KAction(KIcon("edit-table-insert-column-right"), i18n("Column Right"), this);
    action->setToolTip(i18n("Insert Column Right"));
    addAction("insert_tablecolumn_right", action);
    connect(action, SIGNAL(triggered(bool)), this, SLOT(insertTableColumnRight()));

    action  = new KAction(KIcon("edit-table-delete-column"), i18n("Column"), this);
    action->setToolTip(i18n("Delete Column"));
    addAction("delete_tablecolumn", action);
    connect(action, SIGNAL(triggered(bool)), this, SLOT(deleteTableColumn()));

    action  = new KAction(KIcon("edit-table-delete-row"), i18n("Row"), this);
    action->setToolTip(i18n("Delete Row"));
    addAction("delete_tablerow", action);
    connect(action, SIGNAL(triggered(bool)), this, SLOT(deleteTableRow()));

    action  = new KAction(KIcon("merge"), i18n("Merge Cells"), this);
    addAction("merge_tablecells", action);
    connect(action, SIGNAL(triggered(bool)), this, SLOT(mergeTableCells()));

    action  = new KAction(KIcon("split"), i18n("Split Cells"), this);
    addAction("split_tablecells", action);
    connect(action, SIGNAL(triggered(bool)), this, SLOT(splitTableCells()));

    action = new KAction(i18n("Paragraph..."), this);
    addAction("format_paragraph", action);
    action->setShortcut(Qt::ALT + Qt::CTRL + Qt::Key_P);
    action->setToolTip(i18n("Change paragraph margins, text flow, borders, bullets, numbering etc."));
    action->setWhatsThis(i18n("Change paragraph margins, text flow, borders, bullets, numbering etc.<p>Select text in multiple paragraphs to change the formatting of all selected paragraphs.<p>If no text is selected, the paragraph where the cursor is located will be changed.</p>"));
    connect(action, SIGNAL(triggered()), this, SLOT(formatParagraph()));

    m_actionShowChanges = new KAction(i18n("Show Changes"), this);
    m_actionShowChanges->setCheckable(true);
    addAction("edit_show_changes", m_actionShowChanges, KoToolBase::ReadOnlyAction);
    connect(m_actionShowChanges, SIGNAL(triggered(bool)), this, SLOT(toggleShowChanges(bool)));

    m_actionRecordChanges = new KAction(i18n("Record Changes"), this);
    m_actionRecordChanges->setCheckable(true);
    addAction("edit_record_changes", m_actionRecordChanges);
    connect(m_actionRecordChanges, SIGNAL(triggered(bool)), this, SLOT(toggleRecordChanges(bool)));

    m_configureChangeTracking = new KAction(i18n("Configure Change Tracking"), this);
    addAction("configure_change_tracking", m_configureChangeTracking);
    connect(m_configureChangeTracking, SIGNAL(triggered()), this, SLOT(configureChangeTracking()));

    action = new KAction(i18n("Style Manager"), this);
    action->setShortcut(Qt::ALT + Qt::CTRL + Qt::Key_S);
    action->setToolTip(i18n("Change attributes of styles"));
    action->setWhatsThis(i18n("Change font and paragraph attributes of styles.<p>Multiple styles can be changed using the dialog box."));
    addAction("format_stylist", action);
    connect(action, SIGNAL(triggered()), this, SLOT(showStyleManager()));

    action = KStandardAction::selectAll(this, SLOT(selectAll()), this);
    addAction("edit_selectall", action, KoToolBase::ReadOnlyAction);

    action = new KAction(i18n("Special Character..."), this);
    action->setIcon(KIcon("character-set"));
    action->setShortcut(Qt::ALT + Qt::SHIFT + Qt::Key_C);
    addAction("insert_specialchar", action);
    action->setToolTip(i18n("Insert one or more symbols or characters not found on the keyboard"));
    action->setWhatsThis(i18n("Insert one or more symbols or characters not found on the keyboard."));
    connect(action, SIGNAL(triggered()), this, SLOT(insertSpecialCharacter()));

#ifndef NDEBUG
    action = new KAction("Paragraph Debug", this); // do NOT add i18n!
    action->setShortcut(Qt::CTRL + Qt::SHIFT + Qt::Key_P);
    addAction("detailed_debug_paragraphs", action, KoToolBase::ReadOnlyAction);
    connect(action, SIGNAL(triggered()), this, SLOT(debugTextDocument()));
    action = new KAction("Styles Debug", this); // do NOT add i18n!
    action->setShortcut(Qt::CTRL + Qt::SHIFT + Qt::ALT + Qt::Key_S);
    addAction("detailed_debug_styles", action, KoToolBase::ReadOnlyAction);
    connect(action, SIGNAL(triggered()), this, SLOT(debugTextStyles()));
#endif

    connect(canvas->shapeManager()->selection(), SIGNAL(selectionChanged()), this, SLOT(shapeAddedToCanvas()));

    m_caretTimer.setInterval(500);
    connect(&m_caretTimer, SIGNAL(timeout()), this, SLOT(blinkCaret()));

    m_changeTipTimer.setInterval(500);
    m_changeTipTimer.setSingleShot(true);
    connect(&m_changeTipTimer, SIGNAL(timeout()), this, SLOT(showChangeTip()));
}

#ifndef NDEBUG
#include "tests/MockShapes.h"
#include <KUndoStack>

TextTool::TextTool(MockCanvas *canvas)  // constructor for our unit tests;
    : KoToolBase(canvas),
    m_textShape(0),
    m_textShapeData(0),
    m_changeTracker(0),
    m_allowActions(true),
    m_allowAddUndoCommand(true),
    m_trackChanges(false),
    m_allowResourceManagerUpdates(true),
    m_prevCursorPosition(-1),
    m_caretTimer(this),
    m_caretTimerState(true),
    m_currentCommand(0),
    m_currentCommandHasChildren(false),
    m_specialCharacterDocker(0),
    m_textEditingPlugins(0),
    m_changeTipTimer(this),
    m_changeTipCursorPos(0)
{
    // we could init some vars here, but we probably don't have to
    KGlobal::setLocale(new KLocale("en"));
    QTextDocument *document = new QTextDocument();
    KoTextDocumentLayout *layout = new KoTextDocumentLayout(document);
    KoInlineTextObjectManager *inlineManager = new KoInlineTextObjectManager();
    layout->setInlineTextObjectManager(inlineManager);
    document->setDocumentLayout(layout);
    m_textEditor = new KoTextEditor(document);
    m_changeTracker = new KoChangeTracker();
    KoTextDocument(document).setChangeTracker(m_changeTracker);
    KoTextDocument(document).setUndoStack(new KUndoStack());
    KoTextDocument(document).setTextEditor(m_textEditor.data());
}
#endif

TextTool::~TextTool()
{
}

void TextTool::showChangeTip()
{
    if (!m_textShapeData || !m_changeTipCursorPos || !m_changeTracker->displayChanges())
        return;
    QTextCursor c(m_textShapeData->document());
    c.setPosition(m_changeTipCursorPos);
    if (m_changeTracker && m_changeTracker->containsInlineChanges(c.charFormat())) {
        KoChangeTrackerElement *element = m_changeTracker->elementById(c.charFormat().property(KoCharacterStyle::ChangeTrackerId).toInt());
        if (element->isEnabled()) {
            QString changeType;
            if (element->getChangeType() == KoGenChange::InsertChange)
                changeType = i18n("Insertion");
            else if (element->getChangeType() == KoGenChange::DeleteChange)
                changeType = i18n("Deletion");
            else
                changeType = i18n("Formatting");

            QString change = "<p align=center style=\'white-space:pre\' ><b>" + changeType + "</b><br/>";

            QString date = element->getDate();
            //Remove the T which separates the Data and Time.
            date[10] = ' ';
            change += element->getCreator() + " " + date + "</p>";

            int toolTipWidth = QFontMetrics(QToolTip::font()).boundingRect(element->getDate() + ' ' + element->getCreator()).width();
            m_changeTipPos.setX(m_changeTipPos.x() - toolTipWidth/2);

            QToolTip::showText(m_changeTipPos,change,canvas()->canvasWidget());

        }
    }
}

void TextTool::blinkCaret()
{
    if (! canvas()->canvasWidget()->hasFocus()) {
        m_caretTimer.stop();
        m_caretTimerState = false; // not visible.
    }
    else {
        m_caretTimerState = !m_caretTimerState;
    }
    if (m_textShapeData)
        repaintCaret();
}

void TextTool::paint(QPainter &painter, const KoViewConverter &converter)
{
    if (m_textEditor.isNull())
        return;
    if (canvas()->canvasWidget()->hasFocus() && !m_caretTimer.isActive()) // make sure we blink
        m_caretTimer.start();
    QTextBlock block = m_textEditor.data()->block();
    if (! block.layout()) // not layouted yet.  The Shape paint method will trigger a layout
        return;
    if (m_textShapeData == 0)
        return;

    int selectStart = m_textEditor.data()->position();
    int selectEnd = m_textEditor.data()->anchor();
    if (selectEnd < selectStart)
        qSwap(selectStart, selectEnd);
    QList<TextShape *> shapesToPaint;
    KoTextDocumentLayout *lay = qobject_cast<KoTextDocumentLayout*>(m_textShapeData->document()->documentLayout());
    if (lay) {
        foreach (KoShape *shape, lay->shapes()) {
            TextShape *ts = dynamic_cast<TextShape*>(shape);
            if (! ts)
                continue;
            KoTextShapeData *data = ts->textShapeData();
            // check if shape contains some of the selection, if not, skip
            if (!((data->endPosition() >= selectStart && data->position() <= selectEnd)
                    || (data->position() <= selectStart && data->endPosition() >= selectEnd)))
                continue;
            if (painter.hasClipping()) {
                QRect rect = converter.documentToView(ts->boundingRect()).toRect();
                if (painter.clipRegion().intersect(QRegion(rect)).isEmpty())
                    continue;
            }
            shapesToPaint << ts;
        }
    }
    if (shapesToPaint.isEmpty()) // quite unlikely, though ;)
        return;

    qreal zoomX, zoomY;
    converter.zoom(&zoomX, &zoomY);

    QAbstractTextDocumentLayout::PaintContext pc;
    QAbstractTextDocumentLayout::Selection selection;
    selection.cursor = *(m_textEditor.data()->cursor());
    selection.format.setBackground(canvas()->canvasWidget()->palette().brush(QPalette::Highlight));
    selection.format.setForeground(canvas()->canvasWidget()->palette().brush(QPalette::HighlightedText));
    pc.selections.append(selection);
    foreach (TextShape *ts, shapesToPaint) {
        KoTextShapeData *data = ts->textShapeData();
        Q_ASSERT(data);
        if (data->endPosition() == -1)
            continue;

        painter.save();
        QTransform shapeMatrix = ts->absoluteTransformation(&converter);
        shapeMatrix.scale(zoomX, zoomY);
        painter.setTransform(shapeMatrix * painter.transform());
        painter.setClipRect(ts->outlineRect(), Qt::IntersectClip);
        painter.translate(0, -data->documentOffset());
        if ((data->endPosition() >= selectStart && data->position() <= selectEnd)
                || (data->position() <= selectStart && data->endPosition() >= selectEnd)) {
            QRectF clip = textRect(*m_textEditor.data()->cursor());
            painter.save();
            painter.setClipRect(clip, Qt::IntersectClip);
            data->document()->documentLayout()->draw(&painter, pc);
            painter.restore();
        }
        if ((data == m_textShapeData) && m_caretTimerState) {
            // paint caret
            QPen caretPen(Qt::black);
            if (! m_textShape->hasTransparency()) {
                KoColorBackground * fill = dynamic_cast<KoColorBackground*>(m_textShape->background());
                if (fill) {
                    QColor bg = fill->color();
                    QColor invert = QColor(255 - bg.red(), 255 - bg.green(), 255 - bg.blue());
                    caretPen.setColor(invert);
                }
            }
            painter.setPen(caretPen);
            int posInParag = m_textEditor.data()->position() - block.position();
            if (posInParag <= block.layout()->preeditAreaPosition())
                posInParag += block.layout()->preeditAreaText().length();
            block.layout()->drawCursor(&painter, QPointF(), posInParag);
        }

        painter.restore();
    }
}

void TextTool::updateSelectedShape(const QPointF &point)
{
    if (! m_textShape->boundingRect().contains(point)) {
        QRectF area(point, QSizeF(1, 1));
        if (m_textEditor.data()->hasSelection())
            repaintSelection();
        else
            repaintCaret();
        foreach (KoShape *shape, canvas()->shapeManager()->shapesAt(area, true)) {
            if (shape->isContentProtected())
                continue;
            TextShape *textShape = dynamic_cast<TextShape*>(shape);
            if (textShape) {
                KoTextShapeData *d = static_cast<KoTextShapeData*>(textShape->userData());
                const bool sameDocument = d->document() == m_textShapeData->document();
                if (sameDocument && d->position() < 0)
                    continue; // don't change to a shape that has no text
                m_textShape = textShape;
                if (sameDocument)
                    break; // stop looking.
            }
        }
        setShapeData(static_cast<KoTextShapeData*>(m_textShape->userData()));

        // This is how we inform the rulers of the active range
        // For now we will not consider table cells, but just give the shape dimensions
        QVariant v;
        QRectF rect(QPoint(), m_textShape->size());
        rect = m_textShape->absoluteTransformation(0).mapRect(rect);
        v.setValue(rect);
        canvas()->resourceManager()->setResource(KoCanvasResource::ActiveRange, v);

    }
}

void TextTool::mousePressEvent(KoPointerEvent *event)
{
    if (m_textEditor.isNull())
        return;
    if (event->button() != Qt::RightButton)
        updateSelectedShape(event->point);
    KoSelection *selection = canvas()->shapeManager()->selection();
    if (!selection->isSelected(m_textShape) && m_textShape->isSelectable()) {
        selection->deselectAll();
        selection->select(m_textShape);
    }

    const bool canMoveCaret = !m_textEditor.data()->hasSelection() || event->button() !=  Qt::RightButton;
    if (canMoveCaret) {
        bool shiftPressed = event->modifiers() & Qt::ShiftModifier;
        if (m_textEditor.data()->hasSelection())
            repaintSelection(); // will erase selection
        else if (! m_textEditor.data()->hasSelection())
            repaintCaret();
        int position = pointToPosition(event->point);
        m_textEditor.data()->setPosition(position, shiftPressed ? QTextCursor::KeepAnchor : QTextCursor::MoveAnchor);
        if (shiftPressed) // altered selection.
            repaintSelection();
        else
            repaintCaret();

        updateSelectionHandler();
        updateStyleManager();
    }
    updateActions();

    //activate context-menu for spelling-suggestions
    if (event->button() == Qt::RightButton) {
        KoTextEditingPlugin *plugin = m_textEditingPlugins->spellcheck();
        if (plugin)
            plugin->setCurrentCursorPosition(m_textEditor.data()->document(), m_textEditor.data()->position());
    }

    if (event->button() ==  Qt::MidButton) // Paste
        paste();
    else
        event->ignore();
}

const QTextCursor TextTool::cursor()
{
    return *(m_textEditor.data()->cursor());
}

void TextTool::setShapeData(KoTextShapeData *data)
{
    bool docChanged = data == 0 || m_textShapeData == 0 || m_textShapeData->document() != data->document();
    if (m_textShapeData) {
        disconnect(m_textShapeData, SIGNAL(destroyed (QObject*)), this, SLOT(shapeDataRemoved()));
        KoTextDocumentLayout *lay = qobject_cast<KoTextDocumentLayout*>(m_textShapeData->document()->documentLayout());
        if (lay)
            disconnect(lay, SIGNAL(shapeAdded(KoShape*)), this, SLOT(shapeAddedToDoc(KoShape*)));
    }
    m_textShapeData = data;
    if (m_textShapeData == 0)
        return;
    connect(m_textShapeData, SIGNAL(destroyed (QObject*)), this, SLOT(shapeDataRemoved()));
    if (docChanged) {
        if (!m_textEditor.isNull())
            disconnect(m_textEditor.data(), SIGNAL(isBidiUpdated()), this, SLOT(isBidiUpdated()));
        m_textEditor = KoTextDocument(m_textShapeData->document()).textEditor();
        Q_ASSERT(m_textEditor.data());
        connect(m_textEditor.data(), SIGNAL(isBidiUpdated()), this, SLOT(isBidiUpdated()));

        KoTextDocumentLayout *lay = qobject_cast<KoTextDocumentLayout*>(m_textShapeData->document()->documentLayout());
        if (lay) {
            connect(lay, SIGNAL(shapeAdded(KoShape*)), this, SLOT(shapeAddedToDoc(KoShape*)));

             // check and remove the demo text.
            bool demoTextOn = true;
            foreach (KoShape *shape, lay->shapes()) {
                TextShape *ts = dynamic_cast<TextShape*>(shape);
                if (ts && !ts->demoText()) { // if any shape in the series has it turned off, we don't have it anymore.
                    demoTextOn = false;
                    break;
                }
            }

            if (demoTextOn) {
                QTextDocument *doc = m_textShapeData->document();
                doc->setUndoRedoEnabled(false); // removes undo history
                KoTextDocument document(doc);
                document.clearText();
                KoStyleManager *styleManager = document.styleManager();
                if (styleManager) {
                    QTextBlock block = doc->begin();
                    styleManager->defaultParagraphStyle()->applyStyle(block);
                }
                m_textShapeData->document()->setUndoRedoEnabled(true); // allow undo history
                foreach (KoShape *shape, lay->shapes()) {
                    TextShape *ts = dynamic_cast<TextShape*>(shape);
                    if (ts) ts->setDemoText(false);
                }
            }
        }
    }
    m_textEditor.data()->updateDefaultTextDirection(m_textShapeData->pageDirection());
}

void TextTool::updateSelectionHandler()
{
    if (m_textEditor) {
        emit selectionChanged(m_textEditor.data()->hasSelection());
        if (m_textEditor.data()->hasSelection()) {
            QClipboard *clipboard = QApplication::clipboard();
            if (clipboard->supportsSelection())
                clipboard->setText(m_textEditor.data()->selectedText(), QClipboard::Selection);
        }
    }

    KoResourceManager *p = canvas()->resourceManager();
    m_allowResourceManagerUpdates = false;
    if (m_textEditor && m_textShapeData) {
        p->setResource(KoText::CurrentTextPosition, m_textEditor.data()->position());
        p->setResource(KoText::CurrentTextAnchor, m_textEditor.data()->anchor());
        QVariant variant;
        variant.setValue<void*>(m_textShapeData->document());
        p->setResource(KoText::CurrentTextDocument, variant);
    } else {
        p->clearResource(KoText::CurrentTextPosition);
        p->clearResource(KoText::CurrentTextAnchor);
        p->clearResource(KoText::CurrentTextDocument);
    }
    m_allowResourceManagerUpdates = true;
}

void TextTool::copy() const
{
    if (m_textShapeData == 0 || m_textEditor.isNull() || !m_textEditor.data()->hasSelection())
        return;
    int from = m_textEditor.data()->position();
    int to = m_textEditor.data()->anchor();
    KoTextOdfSaveHelper saveHelper(m_textShapeData, from, to);
    KoTextDrag drag;

    if (KoDocumentRdfBase *rdf = KoDocumentRdfBase::fromResourceManager(canvas())) {
        saveHelper.setRdfModel(rdf->model());
    }
    drag.setOdf(KoOdf::mimeType(KoOdf::Text), saveHelper);
    QTextDocumentFragment fragment = m_textEditor.data()->selection();
    drag.setData("text/html", fragment.toHtml("utf-8").toUtf8());
    drag.setData("text/plain", fragment.toPlainText().toUtf8());
    drag.addToClipboard();
}

void TextTool::deleteSelection()
{
    if (m_actionRecordChanges->isChecked())
      m_textEditor.data()->addCommand(new ChangeTrackedDeleteCommand(ChangeTrackedDeleteCommand::NextChar, this));
    else
      m_textEditor.data()->addCommand(new DeleteCommand(DeleteCommand::NextChar, this));
    editingPluginEvents();
}

bool TextTool::paste()
{
    const QMimeData *data = QApplication::clipboard()->mimeData(QClipboard::Clipboard);

    // on windows we do not have data if we try to paste this selection
    if (!data) return false;

    m_prevCursorPosition = m_textEditor.data()->position();
    m_textEditor.data()->addCommand(new TextPasteCommand(QClipboard::Clipboard, this));
    editingPluginEvents();
    return true;
}

void TextTool::cut()
{
    m_textEditor.data()->addCommand(new TextCutCommand(this));
}

QStringList TextTool::supportedPasteMimeTypes() const
{
    QStringList list;
    list << "text/plain" << "text/html" << "application/vnd.oasis.opendocument.text";
    return list;
}

int TextTool::pointToPosition(const QPointF & point) const
{
    QPointF p = m_textShape->convertScreenPos(point);
    int caretPos = m_textEditor.data()->document()->documentLayout()->hitTest(p, Qt::ExactHit);
    caretPos = qMax(caretPos, m_textShapeData->position());
    if (m_textShapeData->endPosition() == -1) {
        kWarning(32500) << "Clicking in not fully laid-out textframe";
        m_textShapeData->fireResizeEvent(); // requests a layout run ;)
    }
    caretPos = qMin(caretPos, m_textShapeData->endPosition());
    return caretPos;
}

void TextTool::mouseDoubleClickEvent(KoPointerEvent *event)
{
    if (canvas()->shapeManager()->shapeAt(event->point) != m_textShape) {
        event->ignore(); // allow the event to be used by another
        return;
    }
    m_textEditor.data()->clearSelection();
    int pos = m_textEditor.data()->position();
    m_textEditor.data()->movePosition(QTextCursor::WordLeft);
    m_textEditor.data()->movePosition(QTextCursor::WordRight, QTextCursor::KeepAnchor);
    if (qAbs(pos - m_textEditor.data()->position()) <= 1) // clicked between two words
        m_textEditor.data()->movePosition(QTextCursor::WordRight, QTextCursor::KeepAnchor);

    repaintSelection();
    updateSelectionHandler();
}

void TextTool::mouseMoveEvent(KoPointerEvent *event)
{
    m_changeTipPos = event->globalPos();

    useCursor(Qt::IBeamCursor);
    if (event->buttons()) {
        updateSelectedShape(event->point);
    }

    m_changeTipTimer.stop();

    if (QToolTip::isVisible())
        QToolTip::hideText();

    int position = pointToPosition(event->point);

    if (event->buttons() == Qt::NoButton) {
        QTextCursor cursor(*(m_textEditor.data()->cursor()));
        cursor.setPosition(position);

        QTextCursor mouseOver(m_textShapeData->document());
        mouseOver.setPosition(position);

        QTextCharFormat fmt = mouseOver.charFormat();

        if (m_changeTracker && m_changeTracker->containsInlineChanges(mouseOver.charFormat())) {
                m_changeTipTimer.start();
                m_changeTipCursorPos = position;
        }

        if (cursor.charFormat().isAnchor())
            useCursor(Qt::PointingHandCursor);
        else
            useCursor(Qt::IBeamCursor);

        return;
    }

    if (position == m_textEditor.data()->position()) return;
    if (position >= 0) {
        if (m_textEditor.data()->hasSelection())
            repaintSelection(); // will erase selection
        else
            repaintCaret();
        m_textEditor.data()->setPosition(position, QTextCursor::KeepAnchor);
        repaintSelection();
    }

    updateSelectionHandler();
}

void TextTool::mouseReleaseEvent(KoPointerEvent *event)
{
    event->ignore();
    editingPluginEvents();

    // Is there an anchor here ?
    if (m_textEditor.data()->charFormat().isAnchor() && !m_textEditor.data()->hasSelection()) {
        QString anchor = m_textEditor.data()->charFormat().anchorHref();
        if (!anchor.isEmpty()) {
            KoTextDocument document(m_textShapeData->document());
            KoInlineTextObjectManager *inlineManager = document.inlineTextObjectManager();
            if (inlineManager) {
                QList<QString> bookmarks = inlineManager->bookmarkManager()->bookmarkNameList();
                // Which are the bookmarks we have ?
                foreach(const QString& s, bookmarks) {
                    // Is this bookmark the good one ?
                    if (s == anchor) {
                        // if Yes, let's jump to it
                        KoBookmark *bookmark = inlineManager->bookmarkManager()->retrieveBookmark(s);
                        m_textEditor.data()->setPosition(bookmark->position());
                        ensureCursorVisible();
                        event->accept();
                        return;
                    }
                }
            }

            bool isLocalLink = (anchor.indexOf("file:") == 0);
            QString type = KMimeType::findByUrl(anchor, 0, isLocalLink)->name();

            if (KRun::isExecutableFile(anchor, type)) {
                QString question = i18n("This link points to the program or script '%1'.\n"
                                        "Malicious programs can harm your computer. "
                                        "Are you sure that you want to run this program?", anchor);
                // this will also start local programs, so adding a "don't warn again"
                // checkbox will probably be too dangerous
                int choice = KMessageBox::warningYesNo(0, question, i18n("Open Link?"));
                if (choice != KMessageBox::Yes)
                    return;
            }

            event->accept();
            new KRun(m_textEditor.data()->charFormat().anchorHref(), 0);
            m_textEditor.data()->setPosition(0);
            ensureCursorVisible();
            return;
        } else {
            QStringList anchorList = m_textEditor.data()->charFormat().anchorNames();
            QString anchorName;
            if (!anchorList.isEmpty()) {
                anchorName = anchorList.takeFirst();
            }
            KoTextDocument document(m_textShapeData->document());
            KoBookmark *bookmark = document.inlineTextObjectManager()->bookmarkManager()->retrieveBookmark(anchorName);
            if (bookmark) {
                m_textEditor.data()->setPosition(bookmark->position());
                ensureCursorVisible();
            } else {
                kDebug(32500) << "A bookmark should exist but has not been found";
            }
        }
    }
}

void TextTool::keyPressEvent(QKeyEvent *event)
{
    int destinationPosition = -1; // for those cases where the moveOperation is not relevant;
    QTextCursor::MoveOperation moveOperation = QTextCursor::NoMove;
    const bool rw = isReadWrite();
    KoTextEditor *textEditor = m_textEditor.data();
    Q_ASSERT(textEditor);
    if (rw && event->key() == Qt::Key_Backspace) {
        if (!textEditor->hasSelection() && textEditor->block().textList()
            && (textEditor->position() == textEditor->block().position())
            && !(m_actionRecordChanges->isChecked())) {
            if (!textEditor->blockFormat().boolProperty(KoParagraphStyle::UnnumberedListItem)) {
                // backspace at beginning of numbered list item, makes it unnumbered
                ListItemNumberingCommand *lin = new ListItemNumberingCommand(textEditor->block(), false);
                addCommand(lin);
            } else {
                // backspace on numbered, empty parag, removes numbering.
                ChangeListCommand *clc = new ChangeListCommand(*textEditor->cursor(), KoListStyle::None, 0 /* level */);
                addCommand(clc);
            }
        } else if (textEditor->position() > 0 || textEditor->hasSelection()) {
            if (!textEditor->hasSelection() && event->modifiers() & Qt::ControlModifier) // delete prev word.
                textEditor->movePosition(QTextCursor::PreviousWord, QTextCursor::KeepAnchor);
            if (m_actionRecordChanges->isChecked())
                textEditor->addCommand(new ChangeTrackedDeleteCommand(
                            ChangeTrackedDeleteCommand::PreviousChar, this));
            else
                textEditor->addCommand(new DeleteCommand(DeleteCommand::PreviousChar, this));
            editingPluginEvents();
        }
    } else if (rw && (event->key() == Qt::Key_Tab)
        && ((!textEditor->hasSelection() && (textEditor->position() == textEditor->block().position())) || (textEditor->block().document()->findBlock(textEditor->anchor()) != textEditor->block().document()->findBlock(textEditor->position()))) && textEditor->block().textList()) {
        ChangeListLevelCommand::CommandType type = ChangeListLevelCommand::IncreaseLevel;
        ChangeListLevelCommand *cll = new ChangeListLevelCommand(*textEditor->cursor(), type, 1);
        addCommand(cll);
        editingPluginEvents();
    } else if (rw && (event->key() == Qt::Key_Backtab)
        && ((!textEditor->hasSelection() && (textEditor->position() == textEditor->block().position())) || (textEditor->block().document()->findBlock(textEditor->anchor()) != textEditor->block().document()->findBlock(textEditor->position()))) && textEditor->block().textList() && !(m_actionRecordChanges->isChecked())) {
        ChangeListLevelCommand::CommandType type = ChangeListLevelCommand::DecreaseLevel;
        ChangeListLevelCommand *cll = new ChangeListLevelCommand(*textEditor->cursor(), type, 1);
        addCommand(cll);
        editingPluginEvents();
    } else if (rw && event->key() == Qt::Key_Delete) {
        if (!textEditor->hasSelection() && event->modifiers() & Qt::ControlModifier) // delete next word.
            textEditor->movePosition(QTextCursor::NextWord, QTextCursor::KeepAnchor);
        // the event only gets through when the Del is not used in the app
        // if the app forwards Del then deleteSelection is used
        if (m_actionRecordChanges->isChecked())
          textEditor->addCommand(new ChangeTrackedDeleteCommand(ChangeTrackedDeleteCommand::NextChar, this));
        else
          textEditor->addCommand(new DeleteCommand(DeleteCommand::NextChar, this));
        editingPluginEvents();
    } else if ((event->key() == Qt::Key_Left) && (event->modifiers() & Qt::ControlModifier) == 0) {
        moveOperation = QTextCursor::Left;
    } else if ((event->key() == Qt::Key_Right) && (event->modifiers() & Qt::ControlModifier) == 0) {
        moveOperation = QTextCursor::Right;
    } else if ((event->key() == Qt::Key_Up) && (event->modifiers() & Qt::ControlModifier) == 0) {
        moveOperation = QTextCursor::Up;
    } else if ((event->key() == Qt::Key_Down) && (event->modifiers() & Qt::ControlModifier) == 0) {
        moveOperation = QTextCursor::Down;
    } else {
        // check for shortcuts.
        QKeySequence item(event->key() | ((Qt::ControlModifier | Qt::AltModifier) & event->modifiers()));
        if (hit(item, KStandardShortcut::Begin))
            // Goto beginning of the document. Default: Ctrl-Home
            destinationPosition = 0;
        else if (hit(item, KStandardShortcut::End)) {
            // Goto end of the document. Default: Ctrl-End
            QTextBlock last = m_textShapeData->document()->end().previous();
            destinationPosition = last.position() + last.length() - 1;
        } else if (hit(item, KStandardShortcut::Prior)) { // page up
            // Scroll up one page. Default: Prior
            QPointF point = caretRect(textEditor->position()).topLeft();
            qreal moveDistance = canvas()->viewConverter()->viewToDocument(QSizeF(0,canvas()->canvasController()->visibleHeight())).height() * 0.8;
            point.setY(point.y() - moveDistance);
            destinationPosition = m_textEditor.data()->document()->documentLayout()->hitTest(point, Qt::FuzzyHit);
        }
        else if (hit(item, KStandardShortcut::Next)) {
            // Scroll down one page. Default: Next
            QPointF point = caretRect(textEditor->position()).topLeft();
            qreal moveDistance = canvas()->viewConverter()->viewToDocument(QSizeF(0,canvas()->canvasController()->visibleHeight())).height() * 0.8;
            point.setY(point.y() + moveDistance);
            destinationPosition = m_textEditor.data()->document()->documentLayout()->hitTest(point, Qt::FuzzyHit);
        }
        else if (hit(item, KStandardShortcut::BeginningOfLine))
            // Goto beginning of current line. Default: Home
            moveOperation = QTextCursor::StartOfLine;
        else if (hit(item, KStandardShortcut::EndOfLine))
            // Goto end of current line. Default: End
            moveOperation = QTextCursor::EndOfLine;
        else if (hit(item, KStandardShortcut::BackwardWord))
            moveOperation = QTextCursor::WordLeft;
        else if (hit(item, KStandardShortcut::ForwardWord))
            moveOperation = QTextCursor::WordRight;
#ifndef NDEBUG
        else if (event->key() == Qt::Key_F12) {
            textEditor->insertTable(3, 2);
            QTextTable *table = textEditor->cursor()->currentTable();
            QTextCursor c = table->cellAt(1,1).firstCursorPosition();
            c.insertText("foo bar baz");
            textEditor->setPosition(c.position());
        }
#endif
#ifdef Q_WS_MAC
        // Don't reject "alt" key, it may be used for typing text on Mac OS
        else if ((event->modifiers() & Qt::ControlModifier) || event->text().length() == 0) {
#else
        else if ((event->modifiers() & (Qt::ControlModifier | Qt::AltModifier)) || event->text().length() == 0) {
#endif
            event->ignore();
            return;
        } else if (rw && (event->key() == Qt::Key_Enter || event->key() == Qt::Key_Return)) {
            textEditor->newLine();
            updateActions();
            editingPluginEvents();
            ensureCursorVisible();
        } else if (rw && (event->key() == Qt::Key_Tab || !(event->text().length() == 1 && !event->text().at(0).isPrint()))) { // insert the text
            m_prevCursorPosition = textEditor->position();
            textEditor->insertText(event->text());
            ensureCursorVisible();
            editingPluginEvents();
        }
    }
    if (moveOperation != QTextCursor::NoMove || destinationPosition != -1) {
        useCursor(Qt::BlankCursor);
        bool shiftPressed = event->modifiers() & Qt::ShiftModifier;
        if (textEditor->hasSelection())
            repaintSelection(); // will erase selection
        else
            repaintCaret();
        QTextBlockFormat format = textEditor->blockFormat();

        KoText::Direction dir = static_cast<KoText::Direction>(format.intProperty(KoParagraphStyle::TextProgressionDirection));
        bool isRtl;
        if (dir == KoText::AutoDirection)
            isRtl = textEditor->block().text().isRightToLeft();
        else
            isRtl =  dir == KoText::RightLeftTopBottom;

        if (isRtl) { // if RTL toggle direction of cursor movement.
            switch (moveOperation) {
            case QTextCursor::Left: moveOperation = QTextCursor::Right; break;
            case QTextCursor::Right: moveOperation = QTextCursor::Left; break;
            case QTextCursor::WordRight: moveOperation = QTextCursor::WordLeft; break;
            case QTextCursor::WordLeft: moveOperation = QTextCursor::WordRight; break;
            default: break;
            }
        }
        int prevPosition = textEditor->position();
        if (moveOperation != QTextCursor::NoMove)
            textEditor->movePosition(moveOperation,
                shiftPressed ? QTextCursor::KeepAnchor : QTextCursor::MoveAnchor);
        else
            textEditor->setPosition(destinationPosition,
                shiftPressed ? QTextCursor::KeepAnchor : QTextCursor::MoveAnchor);
        if (moveOperation == QTextCursor::Down && prevPosition == textEditor->position()) {
            // change behavior a little big from Qt; at the bottom of the doc we go to the end of the doc
            textEditor->movePosition(QTextCursor::End,
                shiftPressed ? QTextCursor::KeepAnchor : QTextCursor::MoveAnchor);
        }
        if (shiftPressed) // altered selection.
            repaintSelection();
        else
            repaintCaret();
        updateActions();
        if (rw)
            editingPluginEvents();
        ensureCursorVisible();
    }
    if (m_caretTimer.isActive()) { // make the caret not blink but decide on the action if its visible or not.
        m_caretTimer.stop();
        m_caretTimer.start();
        m_caretTimerState = moveOperation != QTextCursor::NoMove; // turn caret off while typing
        if (event->key() == Qt::Key_Enter || event->key() == Qt::Key_Return
                || event->key() == Qt::Key_Backspace) // except the enter/backspace key
            m_caretTimerState = true;
    }

    updateSelectionHandler();
}

QVariant TextTool::inputMethodQuery(Qt::InputMethodQuery query, const KoViewConverter &converter) const
{
    KoTextEditor *textEditor = m_textEditor.data();
    if (textEditor == 0)
        return QVariant();

    switch (query) {
    case Qt::ImMicroFocus: {
        // The rectangle covering the area of the input cursor in widget coordinates.
        QRectF rect = caretRect(textEditor->position());
        rect.moveTop(rect.top() - m_textShapeData->documentOffset());
        QTransform shapeMatrix = m_textShape->absoluteTransformation(&converter);
        qreal zoomX, zoomY;
        converter.zoom(&zoomX, &zoomY);
        shapeMatrix.scale(zoomX, zoomY);
        rect = shapeMatrix.mapRect(rect);

        return rect.toRect();
    }
    case Qt::ImFont:
        // The currently used font for text input.
        return textEditor->charFormat().font();
    case Qt::ImCursorPosition:
        // The logical position of the cursor within the text surrounding the input area (see ImSurroundingText).
        return textEditor->position() - textEditor->block().position();
    case Qt::ImSurroundingText:
        // The plain text around the input area, for example the current paragraph.
        return textEditor->block().text();
    case Qt::ImCurrentSelection:
        // The currently selected text.
        return textEditor->selectedText();
    default:
        ; // Qt 4.6 adds ImMaximumTextLength and ImAnchorPosition
    }
    return QVariant();
}

void TextTool::inputMethodEvent(QInputMethodEvent *event)
{
    KoTextEditor *textEditor = m_textEditor.data();
    if (textEditor == 0)
        return;
    if (event->replacementLength() > 0) {
        textEditor->setPosition(textEditor->position() + event->replacementStart());
        for (int i = event->replacementLength(); i > 0; --i) {
            if (m_actionRecordChanges->isChecked())
              textEditor->addCommand(new ChangeTrackedDeleteCommand(ChangeTrackedDeleteCommand::NextChar, this));
            else
              textEditor->addCommand(new DeleteCommand(DeleteCommand::NextChar, this));
        }
    }
    QTextBlock block = textEditor->block();
    QTextLayout *layout = block.layout();
    Q_ASSERT(layout);
    if (!event->commitString().isEmpty()) {
        QKeyEvent ke(QEvent::KeyPress, -1, 0, event->commitString());
        keyPressEvent(&ke);
        layout->setPreeditArea(-1, QString());
    } else {
        layout->setPreeditArea(textEditor->position() - block.position(),
                event->preeditString());
        textEditor->document()->markContentsDirty(textEditor->position(), 1);
    }
    event->accept();
}

void TextTool::ensureCursorVisible()
{
    KoTextEditor *textEditor = m_textEditor.data();
    if (textEditor == 0)
        return;
    if (m_textShapeData->endPosition() < textEditor->position() || m_textShapeData->position() > textEditor->position()) {
        KoTextDocumentLayout *lay = qobject_cast<KoTextDocumentLayout*>(m_textShapeData->document()->documentLayout());
        Q_ASSERT(lay);
        foreach (KoShape* shape, lay->shapes()) {
            TextShape *textShape = dynamic_cast<TextShape*>(shape);
            Q_ASSERT(textShape);
            KoTextShapeData *d = static_cast<KoTextShapeData*>(textShape->userData());
            if (textEditor->position() >= d->position() && textEditor->position() <= d->endPosition()) {
                if (m_textShapeData)
                    disconnect(m_textShapeData, SIGNAL(destroyed (QObject*)), this, SLOT(shapeDataRemoved()));
                m_textShapeData = d;
                if (m_textShapeData)
                    connect(m_textShapeData, SIGNAL(destroyed (QObject*)), this, SLOT(shapeDataRemoved()));
                m_textShape = textShape;
                break;
            }
        }
    }

    QRectF cursorPos = caretRect(textEditor->position());
    if (! cursorPos.isValid()) { // paragraph is not yet layouted.
        // The number one usecase for this is when the user pressed enter.
        // So take bottom of last paragraph.
        QTextBlock block = textEditor->block().previous();
        if (block.isValid()) {
            qreal y = block.layout()->boundingRect().bottom();
            cursorPos = QRectF(0, y, 1, 10);
        }
    }
    cursorPos.moveTop(cursorPos.top() - m_textShapeData->documentOffset());
    canvas()->ensureVisible(m_textShape->absoluteTransformation(0).mapRect(cursorPos));
}

void TextTool::keyReleaseEvent(QKeyEvent *event)
{
    event->accept();
}

void TextTool::updateActions()
{
    KoTextEditor *textEditor = m_textEditor.data();
    if (textEditor == 0)
        return;
    m_allowActions = false;
    QTextCharFormat cf = textEditor->charFormat();
    m_actionFormatBold->setChecked(cf.fontWeight() > QFont::Normal);
    m_actionFormatItalic->setChecked(cf.fontItalic());
    m_actionFormatUnderline->setChecked(cf.intProperty(KoCharacterStyle::UnderlineType) != KoCharacterStyle::NoLineType);
    m_actionFormatStrikeOut->setChecked(cf.intProperty(KoCharacterStyle::StrikeOutType) != KoCharacterStyle::NoLineType);
    bool super = false, sub = false;
    switch (cf.verticalAlignment()) {
    case QTextCharFormat::AlignSuperScript:
        super = true;
        break;
    case QTextCharFormat::AlignSubScript:
        sub = true;
        break;
    default:;
    }
    m_actionFormatSuper->setChecked(super);
    m_actionFormatSub->setChecked(sub);
    m_actionFormatFontSize->setFontSize(qRound(cf.fontPointSize()));
    m_actionFormatFontFamily->setFont(cf.font().family());

    KoTextDocument::ResizeMethod resizemethod = m_textShapeData ? KoTextDocument(m_textShapeData->document()).resizeMethod() : KoTextDocument::AutoResize;
    m_shrinkToFitAction->setEnabled(resizemethod != KoTextDocument::AutoResize);
    m_shrinkToFitAction->setChecked(resizemethod == KoTextDocument::ShrinkToFitResize);
    
    m_growWidthAction->setEnabled(resizemethod != KoTextDocument::AutoResize);
    m_growWidthAction->setChecked(resizemethod == KoTextDocument::AutoGrowWidth || resizemethod == KoTextDocument::AutoGrowWidthAndHeight);

    m_growHeightAction->setEnabled(resizemethod != KoTextDocument::AutoResize);
    m_growHeightAction->setChecked(resizemethod == KoTextDocument::AutoGrowHeight || resizemethod == KoTextDocument::AutoGrowWidthAndHeight);

    QTextBlockFormat bf = textEditor->blockFormat();
    if (bf.alignment() == Qt::AlignLeading || bf.alignment() == Qt::AlignTrailing) {
        bool revert = (textEditor->block().layout()->textOption().textDirection() == Qt::LeftToRight) != QApplication::isLeftToRight();
        if (bf.alignment() == (Qt::AlignLeading ^ revert))
            m_actionAlignLeft->setChecked(true);
        else
            m_actionAlignRight->setChecked(true);
    } else if (bf.alignment() == Qt::AlignHCenter)
        m_actionAlignCenter->setChecked(true);
    if (bf.alignment() == Qt::AlignJustify)
        m_actionAlignBlock->setChecked(true);
    else if (bf.alignment() == (Qt::AlignLeft | Qt::AlignAbsolute))
        m_actionAlignLeft->setChecked(true);
    else if (bf.alignment() == (Qt::AlignRight | Qt::AlignAbsolute))
        m_actionAlignRight->setChecked(true);

    m_actionFormatDecreaseIndent->setEnabled(textEditor->blockFormat().leftMargin() > 0.);

    if (m_changeTracker && m_changeTracker->displayChanges())
        m_actionShowChanges->setChecked(true);
    if (m_changeTracker && m_changeTracker->recordChanges())
        m_actionRecordChanges->setChecked(true);

    m_allowActions = true;

    emit charFormatChanged(cf);
    emit blockFormatChanged(bf);
    emit blockChanged(textEditor->block());
}

void TextTool::updateStyleManager()
{
    Q_ASSERT(m_textShapeData);
    KoStyleManager *styleManager = KoTextDocument(m_textShapeData->document()).styleManager();
    emit styleManagerChanged(styleManager);

    //TODO move this to its own method
    m_changeTracker = KoTextDocument(m_textShapeData->document()).changeTracker();
}

void TextTool::activate(ToolActivation toolActivation, const QSet<KoShape*> &shapes)
{
    Q_UNUSED(toolActivation);
    m_caretTimer.start();
    foreach (KoShape *shape, shapes) {
        m_textShape = dynamic_cast<TextShape*>(shape);
        if (m_textShape)
            break;
    }
    if (m_textShape == 0) { // none found
        emit done();
        // This is how we inform the rulers of the active range
        // No shape means no active range
        canvas()->resourceManager()->setResource(KoCanvasResource::ActiveRange, QVariant(QRectF()));
        return;
    }

    // This is how we inform the rulers of the active range
    // For now we will not consider table cells, but just give the shape dimensions
    QVariant v;
    QRectF rect(QPoint(), m_textShape->size());
    rect = m_textShape->absoluteTransformation(0).mapRect(rect);
    v.setValue(rect);
    canvas()->resourceManager()->setResource(KoCanvasResource::ActiveRange, v);

    setShapeData(static_cast<KoTextShapeData*>(m_textShape->userData()));
    useCursor(Qt::IBeamCursor);

    // restore the selection from a previous time we edited this document.
    for (int i = 0; i < m_previousSelections.count(); i++) {
        TextSelection selection = m_previousSelections.at(i);
        if (selection.document == m_textShapeData->document()) {
            KoTextEditor *textEditor = m_textEditor.data();
            if (textEditor) {
                textEditor->setPosition(selection.anchor);
                textEditor->setPosition(selection.position, QTextCursor::KeepAnchor);
            }
            m_previousSelections.removeAt(i);
            break;
        }
    }

    repaintSelection();
    updateSelectionHandler();
    updateActions();
    updateStyleManager();
    if (m_specialCharacterDocker)
        m_specialCharacterDocker->setEnabled(true);
    readConfig();
}

void TextTool::deactivate()
{
    m_caretTimer.stop();
    m_caretTimerState = false;
    if (m_textShapeData) // then we got disabled without ever having done anything.
        repaintCaret();
    m_textShape = 0;

    // This is how we inform the rulers of the active range
    // No shape means no active range
    canvas()->resourceManager()->setResource(KoCanvasResource::ActiveRange, QVariant(QRectF()));

    if (m_textShapeData && m_textShapeData) {
        TextSelection selection;
        selection.document = m_textShapeData->document();
        selection.position = m_textEditor.data()->position();
        selection.anchor = m_textEditor.data()->anchor();
        m_previousSelections.append(selection);
    }
    setShapeData(0);
    if (m_previousSelections.count() > 20) // don't let it grow indefinitely
        m_previousSelections.removeAt(0);

    updateSelectionHandler();
    if (m_specialCharacterDocker) {
        m_specialCharacterDocker->setEnabled(false);
        m_specialCharacterDocker->setVisible(false);
    }
}

void TextTool::repaintDecorations()
{
    if (m_textShapeData)
        repaintSelection();
}

void TextTool::repaintCaret()
{
    KoTextEditor *textEditor = m_textEditor.data();
    if (textEditor == 0)
        return;
    QRectF repaintRect = caretRect(textEditor->position());
    if (repaintRect.isValid()) {
        repaintRect = m_textShape->absoluteTransformation(0).mapRect(repaintRect);
        canvas()->updateCanvas(repaintRect);
    }

#if 0
    QTextBlock block = textEditor->block();
    if (block.isValid()) {
        QTextLine tl = block.layout()->lineForTextPosition(textEditor->position() - block.position());
        QRectF repaintRect;
        if (tl.isValid()) {
            repaintRect = tl.rect();
            const int posInParag = textEditor->position() - block.position();
            repaintRect.setX(tl.cursorToX(posInParag) - 2);
            if (posInParag != 0 || block.length() != 1)
                repaintRect.setWidth(6);
        }
        repaintRect.moveTop(repaintRect.y() - m_textShapeData->documentOffset());
        repaintRect = m_textShape->absoluteTransformation(0).mapRect(repaintRect);
        canvas()->updateCanvas(repaintRect);
    }
#endif
}

void TextTool::repaintSelection()
{
    KoTextEditor *textEditor = m_textEditor.data();
    if (textEditor == 0)
        return;
    repaintSelection(*textEditor->cursor());
}

void TextTool::repaintSelection(QTextCursor &cursor)
{
    int startPosition = cursor.selectionStart();
    int endPosition = cursor.selectionEnd();
    QList<TextShape *> shapes;
    KoTextDocumentLayout *lay = qobject_cast<KoTextDocumentLayout*>(m_textShapeData->document()->documentLayout());
    Q_ASSERT(lay);
    foreach (KoShape* shape, lay->shapes()) {
        TextShape *textShape = dynamic_cast<TextShape*>(shape);
        if (textShape == 0) // when the shape is being deleted its no longer a TextShape but a KoShape
            continue;

        const int from = textShape->textShapeData()->position();
        const int end = textShape->textShapeData()->endPosition();
        if ((from <= startPosition && end >= startPosition && end <= endPosition)
            || (from >= startPosition && end <= endPosition) // shape totally included
            || (from <= endPosition && end >= endPosition)
           )
            shapes.append(textShape);
    }

    // loop over all shapes that contain the text and update per shape.
    QRectF repaintRect = textRect(cursor);
    foreach (TextShape *ts, shapes) {
        QRectF rect = repaintRect;
        rect.moveTop(rect.y() - ts->textShapeData()->documentOffset());
        rect = ts->absoluteTransformation(0).mapRect(rect);
        canvas()->updateCanvas(ts->boundingRect().intersected(rect));
    }
}
QRectF TextTool::caretRect(int position) const
{
    QTextBlock block = m_textShapeData->document()->findBlock(position);
    if (!block.isValid())
        return QRectF();
    QTextLine line1 = block.layout()->lineForTextPosition(position - block.position());
    if (!line1.isValid())
        return QRectF();
    qreal startX = line1.cursorToX(position - block.position());
    return QRectF(startX, line1.y(), 1, line1.height());
}

QRectF TextTool::textRect(QTextCursor &cursor) const
{
    KoTextDocumentLayout *lay = qobject_cast<KoTextDocumentLayout*>(m_textShapeData->document()->documentLayout());
    return lay->selectionBoundingBox(cursor);
}

KoToolSelection* TextTool::selection()
{
    return m_textEditor.data();
}

QMap<QString, QWidget *> TextTool::createOptionWidgets()
{
<<<<<<< HEAD
    QMap<QString, QWidget *> widgets;
    SimpleCharacterWidget *scw = new SimpleCharacterWidget(this, 0);
    SimpleParagraphWidget *spw = new SimpleParagraphWidget(this, 0);
    StylesWidget *styw = new StylesWidget(0);
    SimpleTableWidget *stw = new SimpleTableWidget(this, 0);

    // Connect to/with simple character widget (docker)
    connect(this, SIGNAL(styleManagerChanged(KoStyleManager *)), scw, SLOT(setStyleManager(KoStyleManager *)));
    connect(scw, SIGNAL(doneWithFocus()), this, SLOT(returnFocusToCanvas()));
=======
    QTabWidget *widget = new QTabWidget();
    SimpleStyleWidget *ssw = new SimpleStyleWidget(this, widget);
    widget->addTab(ssw, i18n("Abc"));
    StylesWidget *styles = new StylesWidget(widget);
    widget->addTab(styles, i18n("Styles"));
    ChangeTrackingOptionsWidget *changeTrackingOptions = new ChangeTrackingOptionsWidget(widget);
    widget->addTab(changeTrackingOptions, i18n("Change Tracking"));
>>>>>>> 627a4721

    // Connect to/with simple paragraph widget (docker)
    connect(this, SIGNAL(styleManagerChanged(KoStyleManager *)), spw, SLOT(setStyleManager(KoStyleManager *)));
    connect(this, SIGNAL(blockChanged(const QTextBlock&)), spw, SLOT(setCurrentBlock(const QTextBlock&)));
    connect(spw, SIGNAL(paragraphStyleSelected(KoParagraphStyle *)), this, SLOT(setStyle(KoParagraphStyle*)));
    connect(spw, SIGNAL(doneWithFocus()), this, SLOT(returnFocusToCanvas()));
    connect(spw, SIGNAL(insertTableQuick(int, int)), this, SLOT(insertTableQuick(int, int)));



    // Connect to/with simple styles widget (docker)
    connect(this, SIGNAL(styleManagerChanged(KoStyleManager *)), styw, SLOT(setStyleManager(KoStyleManager *)));
    connect(styw, SIGNAL(paragraphStyleSelected(KoParagraphStyle *)), this, SLOT(setStyle(KoParagraphStyle*)));
    connect(styw, SIGNAL(characterStyleSelected(KoCharacterStyle *)), this, SLOT(setStyle(KoCharacterStyle*)));
    connect(styw, SIGNAL(doneWithFocus()), this, SLOT(returnFocusToCanvas()));

    updateStyleManager();
    if (m_textShape)
        updateActions();
    widgets.insert(i18n("Character"), scw);
    widgets.insert(i18n("Paragraph"), spw);
    widgets.insert(i18n("Styles"), styw);
    widgets.insert(i18n("Table"), stw);
    return widgets;
}

void TextTool::returnFocusToCanvas()
{
    canvas()->canvasWidget()->setFocus();
}

void TextTool::addUndoCommand()
{
    return;
/*    if (! m_allowAddUndoCommand) return;
    class UndoTextCommand : public QUndoCommand
    {
    public:
        UndoTextCommand(QTextDocument *document, TextTool *tool, QUndoCommand *parent = 0)
                : QUndoCommand(i18n("Text"), parent),
                m_document(document),
                m_tool(tool) {
        }

        void undo() {
            if (m_document.isNull())
                return;
            if (!(m_tool.isNull()) && (m_tool->m_textShapeData) && (m_tool->m_textShapeData->document() == m_document)) {
                m_tool->stopMacro();
                m_tool->m_allowAddUndoCommand = false;


                m_document->undo(&m_tool->m_caret);
            } else
                m_document->undo();
            if (! m_tool.isNull())
                m_tool->m_allowAddUndoCommand = true;
        }

        void redo() {
            if (m_document.isNull())
                return;

            if (!(m_tool.isNull()) && (m_tool->m_textShapeData) && (m_tool->m_textShapeData->document() == m_document)) {
                m_tool->m_allowAddUndoCommand = false;
                m_document->redo(&m_tool->m_caret);
            } else
                m_document->redo();
            if (! m_tool.isNull())
                m_tool->m_allowAddUndoCommand = true;
        }

        QPointer<QTextDocument> m_document;
        QPointer<TextTool> m_tool;
    };
    kDebug() << "in TextTool addCommand";
    if (m_currentCommand) {
        new UndoTextCommand(m_textShapeData->document(), this, m_currentCommand);
        if (! m_currentCommandHasChildren)
            canvas()->addCommand(m_currentCommand);
        m_currentCommandHasChildren = true;
    } else
        canvas()->addCommand(new UndoTextCommand(m_textShapeData->document(), this));
*/}

void TextTool::addCommand(QUndoCommand *command)
{
/*    m_currentCommand = command;
    TextCommandBase *cmd = dynamic_cast<TextCommandBase*>(command);
    if (cmd)
        cmd->setTool(this);
    m_currentCommandHasChildren = true; //to avoid adding it again on the first child UndoTextCommand (infinite loop)
    canvas()->addCommand(command); // will execute it.
    m_currentCommand = 0;
    m_currentCommandHasChildren = false;
*/
    Q_ASSERT(!m_textEditor.isNull());
    m_textEditor.data()->addCommand(command);
}

void TextTool::startEditing(QUndoCommand* command)
{
    m_currentCommand = command;
    m_currentCommandHasChildren = true;
}

void TextTool::stopEditing()
{
    m_currentCommand = 0;
    m_currentCommandHasChildren = false;
}

void TextTool::bold(bool bold)
{
    m_textEditor.data()->bold(bold);
}

void TextTool::italic(bool italic)
{
    m_textEditor.data()->italic(italic);
}

void TextTool::underline(bool underline)
{
    m_textEditor.data()->underline(underline);
}

void TextTool::strikeOut(bool strikeOut)
{
    m_textEditor.data()->strikeOut(strikeOut);
}

void TextTool::nonbreakingSpace()
{
    if (!m_allowActions || !m_textEditor.data()) return;
    m_textEditor.data()->insertText(QString(QChar(Qt::Key_nobreakspace)));
}

void TextTool::nonbreakingHyphen()
{
    if (!m_allowActions || !m_textEditor.data()) return;
    m_textEditor.data()->insertText(QString(QChar(0x2013)));
}

void TextTool::softHyphen()
{
    if (!m_allowActions || !m_textEditor.data()) return;
    m_textEditor.data()->insertText(QString(QChar(Qt::Key_hyphen)));
}

void TextTool::lineBreak()
{
    if (!m_allowActions || !m_textEditor.data()) return;
    m_textEditor.data()->insertText(QString(QChar(0x2028)));
}

void TextTool::alignLeft()
{
    if (!m_allowActions || !m_textEditor.data()) return;
    Qt::Alignment align = Qt::AlignLeading;
    if (m_textEditor.data()->block().layout()->textOption().textDirection() != Qt::LeftToRight)
        align |= Qt::AlignTrailing;
    m_textEditor.data()->setHorizontalTextAlignment(align);
}

void TextTool::alignRight()
{
    if (!m_allowActions || !m_textEditor.data()) return;
    Qt::Alignment align = Qt::AlignTrailing;
    if (m_textEditor.data()->block().layout()->textOption().textDirection() == Qt::RightToLeft)
        align = Qt::AlignLeading;
    m_textEditor.data()->setHorizontalTextAlignment(align);
}

void TextTool::alignCenter()
{
    if (!m_allowActions || !m_textEditor.data()) return;
    m_textEditor.data()->setHorizontalTextAlignment(Qt::AlignHCenter);
}

void TextTool::alignBlock()
{
    if (!m_allowActions || !m_textEditor.data()) return;
    m_textEditor.data()->setHorizontalTextAlignment(Qt::AlignJustify);
}

void TextTool::superScript(bool on)
{
    if (!m_allowActions || !m_textEditor.data()) return;
    if (on)
        m_actionFormatSub->setChecked(false);
    m_textEditor.data()->setVerticalTextAlignment(on ? Qt::AlignTop : Qt::AlignVCenter);
}

void TextTool::subScript(bool on)
{
    if (!m_allowActions || !m_textEditor.data()) return;
    if (on)
        m_actionFormatSuper->setChecked(false);
    m_textEditor.data()->setVerticalTextAlignment(on ? Qt::AlignBottom : Qt::AlignVCenter);
}

void TextTool::increaseIndent()
{
    if (!m_allowActions || !m_textEditor.data()) return;
    m_textEditor.data()->increaseIndent();
    m_actionFormatDecreaseIndent->setEnabled(m_textEditor.data()->blockFormat().leftMargin() > 0.);
}

void TextTool::decreaseIndent()
{
    if (!m_allowActions || !m_textEditor.data()) return;
    m_textEditor.data()->decreaseIndent();
    m_actionFormatDecreaseIndent->setEnabled(m_textEditor.data()->blockFormat().leftMargin() > 0.);
}

void TextTool::decreaseFontSize()
{
    if (!m_allowActions || !m_textEditor.data()) return;
    m_textEditor.data()->decreaseFontSize();
}

void TextTool::increaseFontSize()
{
    if (!m_allowActions || !m_textEditor.data()) return;
    m_textEditor.data()->increaseFontSize();
}

void TextTool::setFontFamily(const QString &font)
{
    if (!m_allowActions || !m_textEditor.data()) return;
    m_textEditor.data()->setFontFamily(font);
}

void TextTool::setFontSize (int size)
{
    if (!m_allowActions || !m_textEditor.data()) return;
    m_textEditor.data()->setFontSize(size);
}

void TextTool::setDefaultFormat()
{
    m_textEditor.data()->setDefaultFormat();
}

void TextTool::insertIndexMarker()
{
    // TODO handle result when we figure out how to report errors from a tool.
    m_textEditor.data()->insertIndexMarker();
}

void TextTool::setStyle(KoCharacterStyle *style)
{
    m_textEditor.data()->setStyle(style);
    emit charFormatChanged(m_textEditor.data()->charFormat());
}

void TextTool::setStyle(KoParagraphStyle *style)
{
    m_textEditor.data()->setStyle(style);
    emit blockFormatChanged(m_textEditor.data()->blockFormat());
    emit charFormatChanged(m_textEditor.data()->charFormat());
}

void TextTool::insertTable()
{
    TableDialog *dia = new TableDialog(0);
    if (dia->exec() == TableDialog::Accepted)
        m_textEditor.data()->insertTable(dia->rows(), dia->columns());

    delete dia;
}

void TextTool::insertTableQuick(int rows, int columns)
{
    m_textEditor.data()->insertTable(rows, columns);
}

void TextTool::insertTableRowAbove()
{
    m_textEditor.data()->insertTableRowAbove();
}

void TextTool::insertTableRowBelow()
{
    m_textEditor.data()->insertTableRowBelow();
}

void TextTool::insertTableColumnLeft()
{
    m_textEditor.data()->insertTableColumnLeft();
}

void TextTool::insertTableColumnRight()
{
    m_textEditor.data()->insertTableColumnRight();
}

void TextTool::deleteTableColumn()
{
    m_textEditor.data()->deleteTableColumn();
}

void TextTool::deleteTableRow()
{
    m_textEditor.data()->deleteTableRow();
}

void TextTool::mergeTableCells()
{
    m_textEditor.data()->mergeTableCells();
}

void TextTool::splitTableCells()
{
    m_textEditor.data()->splitTableCells();
}

void TextTool::formatParagraph()
{
    ParagraphSettingsDialog *dia = new ParagraphSettingsDialog(this, m_textEditor.data()->cursor());//TODO  check this with KoTextEditor
    dia->setUnit(canvas()->unit());
    connect(dia, SIGNAL(startMacro(const QString&)), this, SLOT(startMacro(const QString&)));//TODO
    connect(dia, SIGNAL(stopMacro()), this, SLOT(stopMacro()));

    dia->exec();
    delete dia;
}

void TextTool::toggleShowChanges(bool on)//TODO transfer this in KoTextEditor
{
    ShowChangesCommand *command = new ShowChangesCommand(on, m_textShapeData->document(), this->canvas());
    connect(command, SIGNAL(toggledShowChange(bool)), m_actionShowChanges, SLOT(setChecked(bool)));
    m_textEditor.data()->addCommand(command);
}

void TextTool::toggleRecordChanges(bool on)
{
    if (m_changeTracker)
        m_changeTracker->setRecordChanges(on);
}

void TextTool::configureChangeTracking()
{
    if (m_changeTracker) {
        QColor insertionBgColor, deletionBgColor, formatChangeBgColor;
        insertionBgColor = m_changeTracker->getInsertionBgColor();
        deletionBgColor = m_changeTracker->getDeletionBgColor();
        formatChangeBgColor = m_changeTracker->getFormatChangeBgColor();

        ChangeConfigureDialog changeDialog(insertionBgColor, deletionBgColor, formatChangeBgColor, canvas()->canvasWidget());

        if (changeDialog.exec()) {
            m_changeTracker->setInsertionBgColor(changeDialog.getInsertionBgColor());
            m_changeTracker->setDeletionBgColor(changeDialog.getDeletionBgColor());
            m_changeTracker->setFormatChangeBgColor(changeDialog.getFormatChangeBgColor());
            writeConfig();
        }
    }
}

void TextTool::testSlot(bool on)
{
    kDebug(32500) << "signal received. bool:" << on;
}

void TextTool::selectAll()
{
    if (m_textShapeData == 0)
        return;
    KoTextEditor *textEditor = m_textEditor.data();
    if (textEditor == 0)
        return;
    const int selectionLength = qAbs(textEditor->position() - textEditor->anchor());
    QTextBlock lastBlock = m_textShapeData->document()->end().previous();
    textEditor->setPosition(lastBlock.position() + lastBlock.length() - 1);
    textEditor->setPosition(0, QTextCursor::KeepAnchor);
    repaintSelection();
    if (selectionLength != qAbs(textEditor->position() - textEditor->anchor())) // it actually changed
        emit selectionChanged(true);
}

void TextTool::startMacro(const QString &title)
{
    if (title != i18n("Key Press") && title !=i18n("Autocorrection")) //dirty hack while waiting for refactor of text editing
        m_textTyping = false;
    else
        m_textTyping = true;

    if (title != i18n("Delete") && title != i18n("Autocorrection")) //same dirty hack as above
        m_textDeleting = false;
    else
        m_textDeleting = true;

    if (m_currentCommand) return;

    class MacroCommand : public QUndoCommand
    {
    public:
        MacroCommand(const QString &title) : QUndoCommand(title), m_first(true) {}
        virtual void redo() {
            if (! m_first)
                QUndoCommand::redo();
            m_first = false;
        }
        virtual bool mergeWith(const QUndoCommand *) {
            return false;
        }
        bool m_first;
    };

    m_currentCommand = new MacroCommand(title);
    m_currentCommandHasChildren = false;
}

void TextTool::stopMacro()
{
    if (m_currentCommand == 0) return;
    if (! m_currentCommandHasChildren)
        delete m_currentCommand;
    m_currentCommand = 0;
}

void TextTool::showStyleManager()
{
    if (m_textShapeData == 0)
        return;
    KoStyleManager *styleManager = KoTextDocument(m_textShapeData->document()).styleManager();
    Q_ASSERT(styleManager);
    if (!styleManager)
        return;  //don't crash
    StyleManagerDialog *dia = new StyleManagerDialog(canvas()->canvasWidget());
    dia->setStyleManager(styleManager);
    dia->setUnit(canvas()->unit());
    dia->show();
}

void TextTool::startTextEditingPlugin(const QString &pluginId)
{
    KoTextEditingPlugin *plugin = m_textEditingPlugins->plugin(pluginId);
    if (plugin) {
        if (m_textEditor.data()->hasSelection()) {
            int from = m_textEditor.data()->position();
            int to = m_textEditor.data()->anchor();
            if (from > to) // make sure we call the plugin consistently
                qSwap(from, to);
            plugin->checkSection(m_textShapeData->document(), from, to);
        } else
            plugin->finishedWord(m_textShapeData->document(), m_textEditor.data()->position());
    }
}

bool TextTool::isBidiDocument() const
{
    if (m_textEditor)
        return m_textEditor.data()->isBidiDocument();
    return false;
}

void TextTool::resourceChanged(int key, const QVariant &var)
{
    if (m_allowResourceManagerUpdates == false)
        return;
    if (key == KoText::CurrentTextPosition) {
        repaintSelection();
        m_textEditor.data()->setPosition(var.toInt());
        ensureCursorVisible();
    } else if (key == KoText::CurrentTextAnchor) {
        repaintSelection();
        int pos = m_textEditor.data()->position();
        m_textEditor.data()->setPosition(var.toInt());
        m_textEditor.data()->setPosition(pos, QTextCursor::KeepAnchor);
    } else return;

    repaintSelection();
}

void TextTool::isBidiUpdated()
{
    emit blockChanged(m_textEditor.data()->block()); // make sure that the dialogs follow this change
}

void TextTool::insertSpecialCharacter()
{
    if (m_specialCharacterDocker == 0) {
        m_specialCharacterDocker = new InsertCharacter(canvas()->canvasWidget());
        connect(m_specialCharacterDocker, SIGNAL(insertCharacter(const QString&)),
                this, SLOT(insertString(const QString&)));
    }

    m_specialCharacterDocker->show();
}

void TextTool::insertString(const QString& string)
{
    m_textEditor.data()->insertText(string);
}

void TextTool::selectFont()
{
    FontDia *fontDlg = new FontDia(m_textEditor.data()->cursor());//TODO check this with KoTextEditor
    connect(fontDlg, SIGNAL(startMacro(const QString &)), this, SLOT(startMacro(const QString &)));
    connect(fontDlg, SIGNAL(stopMacro()), this, SLOT(stopMacro()));
    fontDlg->exec();
    delete fontDlg;
}

void TextTool::shapeAddedToCanvas()
{
    if (m_textShape) {
        KoSelection *selection = canvas()->shapeManager()->selection();
        KoShape *shape = selection->firstSelectedShape();
        if (shape != m_textShape && canvas()->shapeManager()->shapes().contains(m_textShape)) {
            // this situation applies when someone, not us, changed the selection by selecting another
            // text shape. Possibly by adding one.
            // Deselect the new shape again, so we can keep editing what we were already editing
            selection->select(m_textShape);
            selection->deselect(shape);
        }
    }
}

void TextTool::shapeDataRemoved()
{
    m_textShapeData = 0;
    m_textShape = 0;
    if (!m_textEditor.isNull() && m_textEditor.data()->cursor()->isNull()) {
        const QTextDocument *doc = m_textEditor.data()->document();
        Q_ASSERT(doc);
        KoTextDocumentLayout *lay = qobject_cast<KoTextDocumentLayout*>(doc->documentLayout());
        if (lay == 0 || lay->shapes().isEmpty()) {
            emit done();
            return;
        }

        m_textShape = static_cast<TextShape*>(lay->shapes().first());
        m_textShapeData = static_cast<KoTextShapeData*>(m_textShape->userData());
        connect(m_textShapeData, SIGNAL(destroyed (QObject*)), this, SLOT(shapeDataRemoved()));
    }
}

// ---------- editing plugins methods.
void TextTool::editingPluginEvents()
{
    if (m_prevCursorPosition == -1 || m_prevCursorPosition == m_textEditor.data()->position())
        return;

    QTextBlock block = m_textEditor.data()->block();
    if (! block.contains(m_prevCursorPosition)) {
        finishedWord();
        finishedParagraph();
        m_prevCursorPosition = -1;
    } else {
        int from = m_prevCursorPosition;
        int to = m_textEditor.data()->position();
        if (from > to)
            qSwap(from, to);
        QString section = block.text().mid(from - block.position(), to - from);
        if (section.contains(' ')) {
            finishedWord();
            m_prevCursorPosition = -1;
        }
    }
}

void TextTool::finishedWord()
{
    foreach (KoTextEditingPlugin* plugin, m_textEditingPlugins->values())
        plugin->finishedWord(m_textShapeData->document(), m_prevCursorPosition);
}

void TextTool::finishedParagraph()
{
    foreach (KoTextEditingPlugin* plugin, m_textEditingPlugins->values())
        plugin->finishedParagraph(m_textShapeData->document(), m_prevCursorPosition);
}

void TextTool::setTextColor(const KoColor &color)
{
    m_textEditor.data()->setTextColor(color.toQColor());
}

void TextTool::setBackgroundColor(const KoColor &color)
{
    m_textEditor.data()->setTextBackgroundColor(color.toQColor());
}

void TextTool::setGrowWidthToFit(bool enabled)
{
    m_textEditor.data()->addCommand(new AutoResizeCommand(m_textShape, KoTextDocument::AutoGrowWidth, enabled));
    updateActions();
}

void TextTool::setGrowHeightToFit(bool enabled)
{
    m_textEditor.data()->addCommand(new AutoResizeCommand(m_textShape, KoTextDocument::AutoGrowHeight, enabled));
    updateActions();
}

void TextTool::setShrinkToFit(bool enabled)
{
    m_textEditor.data()->addCommand(new AutoResizeCommand(m_textShape, KoTextDocument::ShrinkToFitResize, enabled));
    updateActions();
}

void TextTool::shapeAddedToDoc(KoShape *shape)
{
    // calling ensureCursorVisible below is a rather intrusive thing to do for the user
    // so make doube sure we need it!
    if (!m_textShapeData)
        return;
    TextShape *ts = dynamic_cast<TextShape*>(shape);
    if (!ts)
        return;
    KoTextShapeData *data = qobject_cast<KoTextShapeData*>(ts->userData());
    if (!data)
        return;
    if (data->document() != m_textShapeData->document())
        return;
    KoTextDocumentLayout *lay = qobject_cast<KoTextDocumentLayout*>(m_textShapeData->document()->documentLayout());
    Q_ASSERT(lay);
    const QList<KoShape*> shapes = lay->shapes();
    // only when the new one is directly after our current one should we do the move
    if (shapes.indexOf(ts) - shapes.indexOf(m_textShape) > 1)
        return;
    // in case the new frame added is a freshly appended frame
    // allow the layouter to do some work and then optionally move the view to follow the cursor
    QTimer::singleShot(0, this, SLOT(ensureCursorVisible()));
}


void TextTool::readConfig()
{
    if (m_changeTracker) {
        QColor bgColor, defaultColor;
        KConfigGroup interface = KoGlobal::kofficeConfig()->group("Change-Tracking");
        if (interface.exists()) {
            bgColor = interface.readEntry("insertionBgColor", defaultColor);
            m_changeTracker->setInsertionBgColor(bgColor);
            bgColor = interface.readEntry("deletionBgColor", defaultColor);
            m_changeTracker->setDeletionBgColor(bgColor);
            bgColor = interface.readEntry("formatChangeBgColor", defaultColor);
            m_changeTracker->setFormatChangeBgColor(bgColor);
        }
    }
}

void TextTool::writeConfig()
{
    if (m_changeTracker) {
        KConfigGroup interface = KoGlobal::kofficeConfig()->group("Change-Tracking");
        interface.writeEntry("insertionBgColor", m_changeTracker->getInsertionBgColor());
        interface.writeEntry("deletionBgColor", m_changeTracker->getDeletionBgColor());
        interface.writeEntry("formatChangeBgColor", m_changeTracker->getFormatChangeBgColor());
    }
}

void TextTool::debugTextDocument()
{
#ifndef NDEBUG
    if (m_textShapeData == 0)
        return;
    const int CHARSPERLINE = 80; // TODO Make configurable using ENV var?
    const int CHARPOSITION = 278301935;
    KoTextDocument document(m_textShapeData->document());
    KoStyleManager *styleManager = document.styleManager();
    KoInlineTextObjectManager *inlineManager = document.inlineTextObjectManager();

    QTextBlock block = m_textShapeData->document()->begin();
    for (;block.isValid(); block = block.next()) {
        QVariant var = block.blockFormat().property(KoParagraphStyle::StyleId);
        if (!var.isNull()) {
            KoParagraphStyle *ps = styleManager->paragraphStyle(var.toInt());
            kDebug(32500) << "--- Paragraph Style:" << (ps ? ps->name() : QString()) << var.toInt();
        }
        var = block.charFormat().property(KoCharacterStyle::StyleId);
        if (!var.isNull()) {
            KoCharacterStyle *cs = styleManager->characterStyle(var.toInt());
            kDebug(32500) << "--- Character Style:" << (cs ? cs->name() : QString()) << var.toInt();
        }
        int lastPrintedChar = -1;
        QTextBlock::iterator it;
        QString fragmentText;
        QList<QTextCharFormat> inlineCharacters;
        for (it = block.begin(); !it.atEnd(); ++it) {
            QTextFragment fragment = it.fragment();
            if (!fragment.isValid())
                continue;
            QTextCharFormat fmt = fragment.charFormat();
            kDebug(32500) << "changeId: " << fmt.property(KoCharacterStyle::ChangeTrackerId);
            const int fragmentStart = fragment.position() - block.position();
            for (int i = fragmentStart; i < fragmentStart + fragment.length(); i += CHARSPERLINE) {
                if (lastPrintedChar == fragmentStart-1)
                    fragmentText += '|';
                if (lastPrintedChar < fragmentStart || i > fragmentStart) {
                    QString debug = block.text().mid(lastPrintedChar, CHARSPERLINE);
                    lastPrintedChar += CHARSPERLINE;
                    if (lastPrintedChar > block.length())
                        debug += "\\n";
                    kDebug(32500) << debug;
                }
                var = fmt.property(KoCharacterStyle::StyleId);
                QString charStyleLong, charStyleShort;
                if (! var.isNull()) { // named style
                    charStyleShort = QString::number(var.toInt());
                    KoCharacterStyle *cs = styleManager->characterStyle(var.toInt());
                    if (cs)
                        charStyleLong = cs->name();
                }
                if (inlineManager && fmt.hasProperty(KoCharacterStyle::InlineInstanceId)) {
                    QTextCharFormat inlineFmt = fmt;
                    inlineFmt.setProperty(CHARPOSITION, fragmentStart);
                    inlineCharacters << inlineFmt;
                }

                if (fragment.length() > charStyleLong.length())
                    fragmentText += charStyleLong;
                else if (fragment.length() > charStyleShort.length())
                    fragmentText += charStyleShort;
                else if (fragment.length() >= 2)
                    fragmentText += QChar(8230); // elipses



                int rest =  fragmentStart - (lastPrintedChar-CHARSPERLINE) + fragment.length() - fragmentText.length();
                rest = qMin(rest, CHARSPERLINE - fragmentText.length());
                if (rest >= 2)
                    fragmentText = QString("%1%2").arg(fragmentText).arg(' ', rest);
                if (rest >= 0)
                    fragmentText += '|';
                if (fragmentText.length() >= CHARSPERLINE) {
                    kDebug(32500) << fragmentText;
                    fragmentText.clear();
                }
            }
        }
        if (!fragmentText.isEmpty()) {
            kDebug(32500) << fragmentText;
        }
        else if (block.length() == 1) { // no actual tet
            kDebug(32500) << "\\n";
        }
        foreach (QTextCharFormat cf, inlineCharacters) {
            KoInlineObject *object= inlineManager->inlineTextObject(cf);
            kDebug(32500) << "At pos:" << cf.intProperty(CHARPOSITION) << object;
            // kDebug(32500) << "-> id:" << cf.intProperty(577297549);
        }
        QTextList *list = block.textList();
        if (list) {
            if (list->format().hasProperty(KoListStyle::StyleId)) {
                KoListStyle *ls = styleManager->listStyle(list->format().intProperty(KoListStyle::StyleId));
                kDebug(32500) << "   List style applied:" << ls->styleId() << ls->name();
            }
            else
                kDebug(32500) << " +- is a list..." << list;
        }
    }
#endif
}

void TextTool::debugTextStyles()
{
#ifndef NDEBUG
    KoTextDocument document(m_textShapeData->document());
    KoStyleManager *styleManager = document.styleManager();

    QSet<int> seenStyles;

    foreach (KoParagraphStyle *style, styleManager->paragraphStyles()) {
        kDebug(32500) << style->styleId() << style->name() << (styleManager->defaultParagraphStyle() == style ? "[Default]" : "");
        KoCharacterStyle *cs = style->characterStyle();
        seenStyles << style->styleId();
        if (cs) {
            kDebug(32500) << "  +- CharStyle: " << cs->styleId() << cs->name();
            kDebug(32500) << "  |  " << cs->font();
            seenStyles << cs->styleId();
        } else {
            kDebug(32500) << "  +- ERROR; no char style found!" << endl;
        }
        KoListStyle *ls = style->listStyle();
        if (ls) { // optional ;)
            kDebug(32500) << "  +- ListStyle: " << ls->styleId() << ls->name()
                << (ls == styleManager->defaultListStyle() ? "[Default]":"");
            foreach (int level, ls->listLevels()) {
                KoListLevelProperties llp = ls->levelProperties(level);
                kDebug(32500) << "  |  level" << llp.level() << " style (enum):" << llp.style();
                if (llp.bulletCharacter().unicode() != 0) {
                    kDebug(32500) << "  |  bullet" << llp.bulletCharacter();
                }
            }
            seenStyles << ls->styleId();
        }
    }

    bool first = true;
    foreach (KoCharacterStyle *style, styleManager->characterStyles()) {
        if (seenStyles.contains(style->styleId()))
            continue;
        if (first) {
            kDebug(32500) << "--- Character styles ---";
            first = false;
        }
        kDebug(32500) << style->styleId() << style->name();
        kDebug(32500) << style->font();
    }

    first = true;
    foreach (KoListStyle *style, styleManager->listStyles()) {
        if (seenStyles.contains(style->styleId()))
            continue;
        if (first) {
            kDebug(32500) << "--- List styles ---";
            first = false;
        }
        kDebug(32500) << style->styleId() << style->name()
                << (style == styleManager->defaultListStyle() ? "[Default]":"");
    }
#endif
}

#include <TextTool.moc><|MERGE_RESOLUTION|>--- conflicted
+++ resolved
@@ -1573,25 +1573,16 @@
 
 QMap<QString, QWidget *> TextTool::createOptionWidgets()
 {
-<<<<<<< HEAD
     QMap<QString, QWidget *> widgets;
     SimpleCharacterWidget *scw = new SimpleCharacterWidget(this, 0);
     SimpleParagraphWidget *spw = new SimpleParagraphWidget(this, 0);
     StylesWidget *styw = new StylesWidget(0);
     SimpleTableWidget *stw = new SimpleTableWidget(this, 0);
+    ChangeTrackingOptionsWidget *ctw = new ChangeTrackingOptionsWidget(0);
 
     // Connect to/with simple character widget (docker)
     connect(this, SIGNAL(styleManagerChanged(KoStyleManager *)), scw, SLOT(setStyleManager(KoStyleManager *)));
     connect(scw, SIGNAL(doneWithFocus()), this, SLOT(returnFocusToCanvas()));
-=======
-    QTabWidget *widget = new QTabWidget();
-    SimpleStyleWidget *ssw = new SimpleStyleWidget(this, widget);
-    widget->addTab(ssw, i18n("Abc"));
-    StylesWidget *styles = new StylesWidget(widget);
-    widget->addTab(styles, i18n("Styles"));
-    ChangeTrackingOptionsWidget *changeTrackingOptions = new ChangeTrackingOptionsWidget(widget);
-    widget->addTab(changeTrackingOptions, i18n("Change Tracking"));
->>>>>>> 627a4721
 
     // Connect to/with simple paragraph widget (docker)
     connect(this, SIGNAL(styleManagerChanged(KoStyleManager *)), spw, SLOT(setStyleManager(KoStyleManager *)));
@@ -1615,6 +1606,7 @@
     widgets.insert(i18n("Paragraph"), spw);
     widgets.insert(i18n("Styles"), styw);
     widgets.insert(i18n("Table"), stw);
+    widgets.insert(i18n("Change Tracking"), ctw);
     return widgets;
 }
 
