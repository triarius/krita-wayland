/*
 *  Copyright (c) 2007-2008 Cyrille Berger <cberger@cberger.net>
 *  Copyright (c) 2011 Srikanth Tiyyagura <srikanth.tulasiram@gmail.com>
 *
 * This library is free software; you can redistribute it and/or
 * modify it under the terms of the GNU Lesser General Public
 * License as published by the Free Software Foundation; either
 * version 2.1 of the License, or (at your option) any later version.
 *
 * This library is distributed in the hope that it will be useful,
 * but WITHOUT ANY WARRANTY; without even the implied warranty of
 * MERCHANTABILITY or FITNESS FOR A PARTICULAR PURPOSE.  See the GNU
 * Lesser General Public License for more details.
 *
 * You should have received a copy of the GNU Lesser General Public License
 * along with this library; see the file COPYING.LIB.  If not, write to
 * the Free Software Foundation, Inc., 51 Franklin Street, Fifth Floor,
 * Boston, MA 02110-1301, USA.
 */

#include "IccColorSpaceEngine.h"

#include "KoColorModelStandardIds.h"

#include <klocalizedstring.h>

#include "LcmsColorSpace.h"

// -- KoLcmsColorConversionTransformation --

class KoLcmsColorConversionTransformation : public KoColorConversionTransformation
{
public:
    KoLcmsColorConversionTransformation(const KoColorSpace *srcCs, quint32 srcColorSpaceType, LcmsColorProfileContainer *srcProfile,
                                        const KoColorSpace *dstCs, quint32 dstColorSpaceType, LcmsColorProfileContainer *dstProfile,
                                        Intent renderingIntent,
                                        ConversionFlags conversionFlags)
        : KoColorConversionTransformation(srcCs, dstCs, renderingIntent, conversionFlags)
        , m_transform(0)
    {
        Q_ASSERT(srcCs);
        Q_ASSERT(dstCs);
        Q_ASSERT(renderingIntent < 4);

        if (srcCs->colorDepthId() == Integer8BitsColorDepthID
                || srcCs->colorDepthId() == Integer16BitsColorDepthID) {

            if ((srcProfile->name().contains(QLatin1String("linear"), Qt::CaseInsensitive) ||
                 dstProfile->name().contains(QLatin1String("linear"), Qt::CaseInsensitive)) &&
                    !conversionFlags.testFlag(KoColorConversionTransformation::NoOptimization)) {
                conversionFlags |= KoColorConversionTransformation::NoOptimization;
            }
        }

        m_transform = cmsCreateTransform(srcProfile->lcmsProfile(),
                                         srcColorSpaceType,
                                         dstProfile->lcmsProfile(),
                                         dstColorSpaceType,
                                         renderingIntent,
                                         conversionFlags);

        Q_ASSERT(m_transform);
    }

    ~KoLcmsColorConversionTransformation() override
    {
        cmsDeleteTransform(m_transform);
    }

public:

    void transform(const quint8 *src, quint8 *dst, qint32 numPixels) const override
    {
        Q_ASSERT(m_transform);

        qint32 srcPixelSize = srcColorSpace()->pixelSize();
        qint32 dstPixelSize = dstColorSpace()->pixelSize();

        cmsDoTransform(m_transform, const_cast<quint8 *>(src), dst, numPixels);
        // Lcms does nothing to the destination alpha channel so we must convert that manually.
        while (numPixels > 0) {
            qreal alpha = srcColorSpace()->opacityF(src);
            dstColorSpace()->setOpacity(dst, alpha, 1);

            src += srcPixelSize;
            dst += dstPixelSize;
            numPixels--;
        }

    }
private:
    mutable cmsHTRANSFORM m_transform;
};

class KoLcmsColorProofingConversionTransformation : public KoColorProofingConversionTransformation
{
public:
    KoLcmsColorProofingConversionTransformation(const KoColorSpace *srcCs, quint32 srcColorSpaceType, LcmsColorProfileContainer *srcProfile,
                                                const KoColorSpace *dstCs, quint32 dstColorSpaceType, LcmsColorProfileContainer *dstProfile,
                                                const KoColorSpace *proofingSpace,
                                                Intent renderingIntent,
                                                Intent proofingIntent,
                                                ConversionFlags conversionFlags,
                                                quint8 *gamutWarning,
                                                double adaptationState
                                                )
        : KoColorProofingConversionTransformation(srcCs, dstCs, proofingSpace, renderingIntent, proofingIntent, conversionFlags, gamutWarning, adaptationState)
        , m_transform(0)
    {
        Q_ASSERT(srcCs);
        Q_ASSERT(dstCs);
        Q_ASSERT(renderingIntent < 4);

        if (srcCs->colorDepthId() == Integer8BitsColorDepthID
                || srcCs->colorDepthId() == Integer16BitsColorDepthID) {

            if ((srcProfile->name().contains(QLatin1String("linear"), Qt::CaseInsensitive) ||
                 dstProfile->name().contains(QLatin1String("linear"), Qt::CaseInsensitive)) &&
                    !conversionFlags.testFlag(KoColorConversionTransformation::NoOptimization)) {
                conversionFlags |= KoColorConversionTransformation::NoOptimization;
            }
        }

        quint16 alarm[cmsMAXCHANNELS];//this seems to be bgr???
        alarm[0] = (cmsUInt16Number)gamutWarning[2]*256;
        alarm[1] = (cmsUInt16Number)gamutWarning[1]*256;
        alarm[2] = (cmsUInt16Number)gamutWarning[0]*256;
        cmsSetAlarmCodes(alarm);
        cmsSetAdaptationState(adaptationState);

        m_transform = cmsCreateProofingTransform(srcProfile->lcmsProfile(),
                                                 srcColorSpaceType,
                                                 dstProfile->lcmsProfile(),
                                                 dstColorSpaceType,
                                                 dynamic_cast<const IccColorProfile *>(proofingSpace->profile())->asLcms()->lcmsProfile(),
                                                 renderingIntent,
                                                 proofingIntent,
                                                 conversionFlags);
        cmsSetAdaptationState(1);

        Q_ASSERT(m_transform);
    }

    ~KoLcmsColorProofingConversionTransformation() override
    {
        cmsDeleteTransform(m_transform);
    }

public:

    void transform(const quint8 *src, quint8 *dst, qint32 numPixels) const override
    {
        Q_ASSERT(m_transform);

        qint32 srcPixelSize = srcColorSpace()->pixelSize();
        qint32 dstPixelSize = dstColorSpace()->pixelSize();
        //cmsSetAdaptationState(0);

        cmsDoTransform(m_transform, const_cast<quint8 *>(src), dst, numPixels);
        // Lcms does nothing to the destination alpha channel so we must convert that manually.
        while (numPixels > 0) {
            qreal alpha = srcColorSpace()->opacityF(src);
            dstColorSpace()->setOpacity(dst, alpha, 1);

            src += srcPixelSize;
            dst += dstPixelSize;
            numPixels--;
        }
        //cmsSetAdaptationState(1);

    }
private:
    mutable cmsHTRANSFORM m_transform;
};

struct IccColorSpaceEngine::Private {
};

IccColorSpaceEngine::IccColorSpaceEngine() : KoColorSpaceEngine("icc", i18n("ICC Engine")), d(new Private)
{
}

IccColorSpaceEngine::~IccColorSpaceEngine()
{
    delete d;
}

<<<<<<< HEAD
const KoColorProfile* IccColorSpaceEngine::addProfile(const QString &filename)
=======
bool IccColorSpaceEngine::addProfile(const QString &filename)
>>>>>>> f3c1e9b8
{
    KoColorSpaceRegistry *registry = KoColorSpaceRegistry::instance();

    KoColorProfile *profile = new IccColorProfile(filename);
    Q_CHECK_PTR(profile);

    // this our own loading code; sometimes it fails because of an lcms error
    profile->load();

    // and then lcms can read the profile from file itself without problems,
    // quite often, and we can initialize it
    if (!profile->valid()) {
        cmsHPROFILE cmsp = cmsOpenProfileFromFile(filename.toLatin1(), "r");
        profile = LcmsColorProfileContainer::createFromLcmsProfile(cmsp);
    }

    if (profile->valid()) {
<<<<<<< HEAD
        dbgPigment << "Valid profile : " << profile->fileName() << profile->name();
        registry->addProfile(profile);
    } else {
        dbgPigment << "Invalid profile : " << profile->fileName() << profile->name();
        delete profile;
        profile = 0;
    }

    return profile;
}

const KoColorProfile* IccColorSpaceEngine::addProfile(const QByteArray &data)
{
    KoColorSpaceRegistry *registry = KoColorSpaceRegistry::instance();

    KoColorProfile *profile = new IccColorProfile(data);
    Q_CHECK_PTR(profile);

    if (profile->valid()) {
        dbgPigment << "Valid profile : " << profile->fileName() << profile->name();
        registry->addProfile(profile);
    } else {
        dbgPigment << "Invalid profile : " << profile->fileName() << profile->name();
        delete profile;
        profile = 0;
    }

    return profile;
=======
        registry->addProfile(profile);
        return true;
    }

    delete profile;
    return false;

>>>>>>> f3c1e9b8
}

void IccColorSpaceEngine::removeProfile(const QString &filename)
{
    KoColorSpaceRegistry *registry = KoColorSpaceRegistry::instance();

    KoColorProfile *profile = new IccColorProfile(filename);
    Q_CHECK_PTR(profile);
    profile->load();

    if (profile->valid() && registry->profileByName(profile->name())) {
        registry->removeProfile(profile);
    }
}

KoColorConversionTransformation *IccColorSpaceEngine::createColorTransformation(const KoColorSpace *srcColorSpace,
                                                                                const KoColorSpace *dstColorSpace,
                                                                                KoColorConversionTransformation::Intent renderingIntent,
                                                                                KoColorConversionTransformation::ConversionFlags conversionFlags) const
{
    Q_ASSERT(srcColorSpace);
    Q_ASSERT(dstColorSpace);

    return new KoLcmsColorConversionTransformation(
                srcColorSpace, computeColorSpaceType(srcColorSpace),
                dynamic_cast<const IccColorProfile *>(srcColorSpace->profile())->asLcms(), dstColorSpace, computeColorSpaceType(dstColorSpace),
                dynamic_cast<const IccColorProfile *>(dstColorSpace->profile())->asLcms(), renderingIntent, conversionFlags);

}
KoColorProofingConversionTransformation *IccColorSpaceEngine::createColorProofingTransformation(const KoColorSpace *srcColorSpace,
                                                                                                const KoColorSpace *dstColorSpace,
                                                                                                const KoColorSpace *proofingSpace,
                                                                                                KoColorConversionTransformation::Intent renderingIntent,
                                                                                                KoColorConversionTransformation::Intent proofingIntent,
                                                                                                KoColorConversionTransformation::ConversionFlags conversionFlags,
                                                                                                quint8 *gamutWarning,
                                                                                                double adaptationState) const
{
    Q_ASSERT(srcColorSpace);
    Q_ASSERT(dstColorSpace);

    return new KoLcmsColorProofingConversionTransformation(
                srcColorSpace, computeColorSpaceType(srcColorSpace),
                dynamic_cast<const IccColorProfile *>(srcColorSpace->profile())->asLcms(), dstColorSpace, computeColorSpaceType(dstColorSpace),
                dynamic_cast<const IccColorProfile *>(dstColorSpace->profile())->asLcms(), proofingSpace, renderingIntent, proofingIntent, conversionFlags, gamutWarning,
                adaptationState
                );
}

quint32 IccColorSpaceEngine::computeColorSpaceType(const KoColorSpace *cs) const
{
    Q_ASSERT(cs);

    if (const KoLcmsInfo *lcmsInfo = dynamic_cast<const KoLcmsInfo *>(cs)) {
        return lcmsInfo->colorSpaceType();
    } else {
        QString modelId = cs->colorModelId().id();
        QString depthId = cs->colorDepthId().id();
        // Compute the depth part of the type
        quint32 depthType;

        if (depthId == Integer8BitsColorDepthID.id()) {
            depthType = BYTES_SH(1);
        } else if (depthId == Integer16BitsColorDepthID.id()) {
            depthType = BYTES_SH(2);
        } else if (depthId == Float16BitsColorDepthID.id()) {
            depthType = BYTES_SH(2);
        } else if (depthId == Float32BitsColorDepthID.id()) {
            depthType = BYTES_SH(4);
        } else if (depthId == Float64BitsColorDepthID.id()) {
            depthType = BYTES_SH(0);
        } else {
            qWarning() << "Unknow bit depth";
            return 0;
        }
        // Compute the model part of the type
        quint32 modelType = 0;

        if (modelId == RGBAColorModelID.id()) {
            if (depthId.startsWith(QLatin1Char('U'))) {
                modelType = (COLORSPACE_SH(PT_RGB) | EXTRA_SH(1) | CHANNELS_SH(3) | DOSWAP_SH(1) | SWAPFIRST_SH(1));
            } else if (depthId.startsWith(QLatin1Char('F'))) {
                modelType = (COLORSPACE_SH(PT_RGB) | EXTRA_SH(1) | CHANNELS_SH(3));
            }
        } else if (modelId == XYZAColorModelID.id()) {
            modelType = (COLORSPACE_SH(PT_XYZ) | EXTRA_SH(1) | CHANNELS_SH(3));
        } else if (modelId == LABAColorModelID.id()) {
            modelType = (COLORSPACE_SH(PT_Lab) | EXTRA_SH(1) | CHANNELS_SH(3));
        } else if (modelId == CMYKAColorModelID.id()) {
            modelType = (COLORSPACE_SH(PT_CMYK) | EXTRA_SH(1) | CHANNELS_SH(4));
        } else if (modelId == GrayAColorModelID.id()) {
            modelType = (COLORSPACE_SH(PT_GRAY) | EXTRA_SH(1) | CHANNELS_SH(1));
        } else if (modelId == GrayColorModelID.id()) {
            modelType = (COLORSPACE_SH(PT_GRAY) | CHANNELS_SH(1));
        } else if (modelId == YCbCrAColorModelID.id()) {
            modelType = (COLORSPACE_SH(PT_YCbCr) | EXTRA_SH(1) | CHANNELS_SH(3));
        } else {
            qWarning() << "Cannot convert colorspace to lcms modeltype";
            return 0;
        }
        return depthType | modelType;
    }
}<|MERGE_RESOLUTION|>--- conflicted
+++ resolved
@@ -185,11 +185,7 @@
     delete d;
 }
 
-<<<<<<< HEAD
 const KoColorProfile* IccColorSpaceEngine::addProfile(const QString &filename)
-=======
-bool IccColorSpaceEngine::addProfile(const QString &filename)
->>>>>>> f3c1e9b8
 {
     KoColorSpaceRegistry *registry = KoColorSpaceRegistry::instance();
 
@@ -205,26 +201,6 @@
         cmsHPROFILE cmsp = cmsOpenProfileFromFile(filename.toLatin1(), "r");
         profile = LcmsColorProfileContainer::createFromLcmsProfile(cmsp);
     }
-
-    if (profile->valid()) {
-<<<<<<< HEAD
-        dbgPigment << "Valid profile : " << profile->fileName() << profile->name();
-        registry->addProfile(profile);
-    } else {
-        dbgPigment << "Invalid profile : " << profile->fileName() << profile->name();
-        delete profile;
-        profile = 0;
-    }
-
-    return profile;
-}
-
-const KoColorProfile* IccColorSpaceEngine::addProfile(const QByteArray &data)
-{
-    KoColorSpaceRegistry *registry = KoColorSpaceRegistry::instance();
-
-    KoColorProfile *profile = new IccColorProfile(data);
-    Q_CHECK_PTR(profile);
 
     if (profile->valid()) {
         dbgPigment << "Valid profile : " << profile->fileName() << profile->name();
@@ -236,15 +212,25 @@
     }
 
     return profile;
-=======
+}
+
+const KoColorProfile* IccColorSpaceEngine::addProfile(const QByteArray &data)
+{
+    KoColorSpaceRegistry *registry = KoColorSpaceRegistry::instance();
+
+    KoColorProfile *profile = new IccColorProfile(data);
+    Q_CHECK_PTR(profile);
+
+    if (profile->valid()) {
+        dbgPigment << "Valid profile : " << profile->fileName() << profile->name();
         registry->addProfile(profile);
-        return true;
-    }
-
-    delete profile;
-    return false;
-
->>>>>>> f3c1e9b8
+    } else {
+        dbgPigment << "Invalid profile : " << profile->fileName() << profile->name();
+        delete profile;
+        profile = 0;
+    }
+
+    return profile;
 }
 
 void IccColorSpaceEngine::removeProfile(const QString &filename)
