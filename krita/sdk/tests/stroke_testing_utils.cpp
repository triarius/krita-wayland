/*
 *  Copyright (c) 2011 Dmitry Kazakov <dimula73@gmail.com>
 *
 *  This program is free software; you can redistribute it and/or modify
 *  it under the terms of the GNU General Public License as published by
 *  the Free Software Foundation; either version 2 of the License, or
 *  (at your option) any later version.
 *
 *  This program is distributed in the hope that it will be useful,
 *  but WITHOUT ANY WARRANTY; without even the implied warranty of
 *  MERCHANTABILITY or FITNESS FOR A PARTICULAR PURPOSE.  See the
 *  GNU General Public License for more details.
 *
 *  You should have received a copy of the GNU General Public License
 *  along with this program; if not, write to the Free Software
 *  Foundation, Inc., 51 Franklin Street, Fifth Floor, Boston, MA 02110-1301, USA.
 */

#include "stroke_testing_utils.h"

#include <QtTest>

#include <QDir>
#include <KoColor.h>
#include <KoColorSpace.h>
#include <KoColorSpaceRegistry.h>
#include <KoCompositeOpRegistry.h>
#include "kis_paintop_preset.h"
#include "KoPattern.h"
#include "kis_canvas_resource_provider.h"
#include "kis_image.h"
#include "kis_paint_device.h"
#include "kis_paint_layer.h"
#include "kis_group_layer.h"

#include "testutil.h"


KisImageSP utils::createImage(KisUndoStore *undoStore, const QSize &imageSize) {
    QRect imageRect(0,0,imageSize.width(),imageSize.height());

    const KoColorSpace * cs = KoColorSpaceRegistry::instance()->rgb8();
    KisImageSP image = new KisImage(undoStore, imageRect.width(), imageRect.height(), cs, "stroke test");

    KisPaintLayerSP paintLayer1 = new KisPaintLayer(image, "paint1", OPACITY_OPAQUE_U8);
    KisPaintLayerSP paintLayer2 = new KisPaintLayer(image, "paint2", OPACITY_OPAQUE_U8);
    KisPaintLayerSP paintLayer3 = new KisPaintLayer(image, "paint3", OPACITY_OPAQUE_U8);
    KisPaintLayerSP paintLayer4 = new KisPaintLayer(image, "paint4", OPACITY_OPAQUE_U8);
    KisPaintLayerSP paintLayer5 = new KisPaintLayer(image, "paint5", OPACITY_OPAQUE_U8);

    image->lock();
    image->addNode(paintLayer1);
    image->addNode(paintLayer2);
    image->addNode(paintLayer3);
    image->addNode(paintLayer4);
    image->addNode(paintLayer5);
    image->unlock();
    return image;
}

KoCanvasResourceManager* utils::createResourceManager(KisImageWSP image,
                                                KisNodeSP node,
                                                const QString &presetFileName)
{
    KoCanvasResourceManager *manager = new KoCanvasResourceManager();

    QVariant i;

    i.setValue(KoColor(Qt::black, image->colorSpace()));
    manager->setResource(KoCanvasResourceManager::ForegroundColor, i);

    i.setValue(KoColor(Qt::white, image->colorSpace()));
    manager->setResource(KoCanvasResourceManager::BackgroundColor, i);

    i.setValue(static_cast<void*>(0));
    manager->setResource(KisCanvasResourceProvider::CurrentPattern, i);
    manager->setResource(KisCanvasResourceProvider::CurrentGradient, i);
    manager->setResource(KisCanvasResourceProvider::CurrentGeneratorConfiguration, i);

    if(!node) {
        node = image->root();

        while(node && !dynamic_cast<KisPaintLayer*>(node.data())) {
            node = node->firstChild();
        }

        Q_ASSERT(node && dynamic_cast<KisPaintLayer*>(node.data()));
    }

    i.setValue(node);
    manager->setResource(KisCanvasResourceProvider::CurrentKritaNode, i);

    KisPaintOpPresetSP preset;

    if (!presetFileName.isEmpty()) {
        QString fullFileName = TestUtil::fetchDataFileLazy(presetFileName);
        preset = new KisPaintOpPreset(fullFileName);
        bool presetValid = preset->load();
        Q_ASSERT(presetValid); Q_UNUSED(presetValid);

        i.setValue(preset);
        manager->setResource(KisCanvasResourceProvider::CurrentPaintOpPreset, i);
    }

    i.setValue(COMPOSITE_OVER);
    manager->setResource(KisCanvasResourceProvider::CurrentCompositeOp, i);

    i.setValue(false);
    manager->setResource(KisCanvasResourceProvider::MirrorHorizontal, i);

    i.setValue(false);
    manager->setResource(KisCanvasResourceProvider::MirrorVertical, i);

    i.setValue(1.0);
    manager->setResource(KisCanvasResourceProvider::Opacity, i);

    i.setValue(1.0);
    manager->setResource(KisCanvasResourceProvider::HdrExposure, i);

    i.setValue(QPoint());
    manager->setResource(KisCanvasResourceProvider::MirrorAxesCenter, i);

    return manager;
}

utils::StrokeTester::StrokeTester(const QString &name, const QSize &imageSize, const QString &presetFilename)
    : m_name(name),
      m_imageSize(imageSize),
      m_presetFilename(presetFilename),
      m_numIterations(1),
      m_baseFuzziness(1)
{
}

utils::StrokeTester::~StrokeTester()
{
}

void utils::StrokeTester::setNumIterations(int value)
{
    m_numIterations = value;
}

void utils::StrokeTester::setBaseFuzziness(int value)
{
    m_baseFuzziness = value;
}

void utils::StrokeTester::test()
{
    testOneStroke(false, false, false);
    testOneStroke(false, true, false);
    testOneStroke(true, false, false);
    testOneStroke(true, true, false);

    // The same but with updates (compare against projection)

    testOneStroke(false, false, false, true);
    testOneStroke(false, true, false, true);
    testOneStroke(true, false, false, true);
    testOneStroke(true, true, false, true);

    // The same, but with an external layer

    testOneStroke(false, false, true);
    testOneStroke(false, true, true);
    testOneStroke(true, false, true);
    testOneStroke(true, true, true);
}

void utils::StrokeTester::benchmark()
{
    // not cancelled, indirect painting, internal, no updates, no qimage
    doStroke(false, true, false, false, false);
}

void utils::StrokeTester::testOneStroke(bool cancelled,
                                        bool indirectPainting,
                                        bool externalLayer,
                                        bool testUpdates)
{
    QString testName = formatTestName(m_name,
                                      cancelled,
                                      indirectPainting,
                                      externalLayer);

    qDebug() << "Testcase:" << testName
             << "(comare against " << (testUpdates ? "projection" : "layer") << ")";

    QImage resultImage;
    resultImage = doStroke(cancelled, indirectPainting, externalLayer, testUpdates);

    QImage refImage;
    refImage.load(referenceFile(testName));

    QPoint temp;
    if(!TestUtil::compareQImages(temp, refImage, resultImage, m_baseFuzziness, m_baseFuzziness)) {
        refImage.save(dumpReferenceFile(testName));
        resultImage.save(resultFile(testName));

        QFAIL("Images do not coincide");
    }
}

QString utils::StrokeTester::formatTestName(const QString &baseName,
                                            bool cancelled,
                                            bool indirectPainting,
                                            bool externalLayer)
{
    QString result = baseName;
    result += "_" + m_presetFilename;
    result += indirectPainting ? "_indirect" : "_incremental";
    result += cancelled ? "_cancelled" : "_finished";
    result += externalLayer ? "_external" : "_internal";
    return result;
}

QString utils::StrokeTester::referenceFile(const QString &testName)
{
    QString path =
        QString(FILES_DATA_DIR) + QDir::separator() +
        m_name + QDir::separator();

    path += testName;
    path += ".png";
    return path;
}

QString utils::StrokeTester::dumpReferenceFile(const QString &testName)
{
    QString path = QString(FILES_OUTPUT_DIR) + QDir::separator();
    path += testName;
    path += "_expected";
    path += ".png";
    return path;
}

QString utils::StrokeTester::resultFile(const QString &testName)
{
    QString path = QString(FILES_OUTPUT_DIR) + QDir::separator();
    path += testName;
    path += ".png";
    return path;
}

QImage utils::StrokeTester::doStroke(bool cancelled,
                                     bool indirectPainting,
                                     bool externalLayer,
                                     bool testUpdates,
                                     bool needQImage)
{
    KisImageSP image = utils::createImage(0, m_imageSize);
    KoCanvasResourceManager *manager = utils::createResourceManager(image, 0, m_presetFilename);
<<<<<<< HEAD

    KisResourcesSnapshotSP resources =
        new KisResourcesSnapshot(image,
=======
    KisNodeSP currentNode;

    for (int i = 0; i < m_numIterations; i++) {
        modifyResourceManager(manager, image, i);
        KisPainter *painter = new KisPainter();
        KisResourcesSnapshotSP resources =
            new KisResourcesSnapshot(image,
                                 image->rootLayer()->firstChild(),
>>>>>>> 37503482
                                 image->postExecutionUndoAdapter(),
                                 manager);

        if(externalLayer) {
            KisNodeSP externalNode = new KisPaintLayer(0, "extlyr", OPACITY_OPAQUE_U8, image->colorSpace());
            resources->setCurrentNode(externalNode);
            Q_ASSERT(resources->currentNode() == externalNode);
        }

        initImage(image, resources->currentNode(), i);

<<<<<<< HEAD
    KisStrokeStrategy *stroke = createStroke(indirectPainting, resources, image);
    m_strokeId = image->startStroke(stroke);
    addPaintingJobs(image, resources);
=======
        KisStrokeStrategy *stroke = createStroke(indirectPainting, resources, painter, image);
        m_strokeId = image->startStroke(stroke);
        addPaintingJobs(image, resources, painter, i);
>>>>>>> 37503482

        if(!cancelled) {
            image->endStroke(m_strokeId);
        }
        else {
            image->cancelStroke(m_strokeId);
        }

        image->waitForDone();
        currentNode = resources->currentNode();
    }

    beforeCheckingResult(image, resources->currentNode());

    QImage resultImage;
    if(needQImage) {
        KisPaintDeviceSP device = testUpdates ?
            image->projection() :
            currentNode->paintDevice();

        resultImage = device->convertToQImage(0, 0, 0, image->width(), image->height());
    }

    image = 0;
    delete manager;
    return resultImage;
}

void utils::StrokeTester::modifyResourceManager(KoCanvasResourceManager *manager,
                                                KisImageWSP image, int iteration)
{
    Q_UNUSED(iteration);
    modifyResourceManager(manager, image);
}

void utils::StrokeTester::modifyResourceManager(KoCanvasResourceManager *manager,
                                                KisImageWSP image)
{
    Q_UNUSED(manager);
    Q_UNUSED(image);
}

void utils::StrokeTester::initImage(KisImageWSP image, KisNodeSP activeNode, int iteration)
{
    Q_UNUSED(iteration);
    initImage(image, activeNode);
}

void utils::StrokeTester::initImage(KisImageWSP image, KisNodeSP activeNode)
{
    Q_UNUSED(image);
    Q_UNUSED(activeNode);
}

<<<<<<< HEAD
void utils::StrokeTester::beforeCheckingResult(KisImageWSP image, KisNodeSP activeNode)
{
    Q_UNUSED(image);
    Q_UNUSED(activeNode);
=======
void utils::StrokeTester::addPaintingJobs(KisImageWSP image,
                                          KisResourcesSnapshotSP resources,
                                          KisPainter *painter, int iteration)
{
    Q_UNUSED(iteration);
    addPaintingJobs(image, resources, painter);
}

void utils::StrokeTester::addPaintingJobs(KisImageWSP image,
                                          KisResourcesSnapshotSP resources,
                                          KisPainter *painter)
{
    Q_UNUSED(image);
    Q_UNUSED(resources);
    Q_UNUSED(painter);
>>>>>>> 37503482
}<|MERGE_RESOLUTION|>--- conflicted
+++ resolved
@@ -251,11 +251,6 @@
 {
     KisImageSP image = utils::createImage(0, m_imageSize);
     KoCanvasResourceManager *manager = utils::createResourceManager(image, 0, m_presetFilename);
-<<<<<<< HEAD
-
-    KisResourcesSnapshotSP resources =
-        new KisResourcesSnapshot(image,
-=======
     KisNodeSP currentNode;
 
     for (int i = 0; i < m_numIterations; i++) {
@@ -264,7 +259,6 @@
         KisResourcesSnapshotSP resources =
             new KisResourcesSnapshot(image,
                                  image->rootLayer()->firstChild(),
->>>>>>> 37503482
                                  image->postExecutionUndoAdapter(),
                                  manager);
 
@@ -276,15 +270,9 @@
 
         initImage(image, resources->currentNode(), i);
 
-<<<<<<< HEAD
-    KisStrokeStrategy *stroke = createStroke(indirectPainting, resources, image);
-    m_strokeId = image->startStroke(stroke);
-    addPaintingJobs(image, resources);
-=======
         KisStrokeStrategy *stroke = createStroke(indirectPainting, resources, painter, image);
         m_strokeId = image->startStroke(stroke);
         addPaintingJobs(image, resources, painter, i);
->>>>>>> 37503482
 
         if(!cancelled) {
             image->endStroke(m_strokeId);
@@ -339,12 +327,6 @@
     Q_UNUSED(activeNode);
 }
 
-<<<<<<< HEAD
-void utils::StrokeTester::beforeCheckingResult(KisImageWSP image, KisNodeSP activeNode)
-{
-    Q_UNUSED(image);
-    Q_UNUSED(activeNode);
-=======
 void utils::StrokeTester::addPaintingJobs(KisImageWSP image,
                                           KisResourcesSnapshotSP resources,
                                           KisPainter *painter, int iteration)
@@ -360,5 +342,10 @@
     Q_UNUSED(image);
     Q_UNUSED(resources);
     Q_UNUSED(painter);
->>>>>>> 37503482
+}
+
+void utils::StrokeTester::beforeCheckingResult(KisImageWSP image, KisNodeSP activeNode)
+{
+    Q_UNUSED(image);
+    Q_UNUSED(activeNode);
 }