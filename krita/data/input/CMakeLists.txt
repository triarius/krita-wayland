install(FILES
    kritadefault.profile
    DESTINATION  ${DATA_INSTALL_DIR}/krita/input
)

install(FILES
    kritadefault.profile
<<<<<<< HEAD
    DESTINATION  ${DATA_INSTALL_DIR}/kritaanimation/input
=======
    DESTINATION  ${DATA_INSTALL_DIR}/kritagemini/input
)

install(FILES
    kritadefault.profile
    DESTINATION  ${DATA_INSTALL_DIR}/kritasketch/input
>>>>>>> 727b1d20
)<|MERGE_RESOLUTION|>--- conflicted
+++ resolved
@@ -5,14 +5,14 @@
 
 install(FILES
     kritadefault.profile
-<<<<<<< HEAD
-    DESTINATION  ${DATA_INSTALL_DIR}/kritaanimation/input
-=======
+    DESTINATION ${DATA_INSTALL_DIR}/kritaanimation/input
+)
+install(FILES
+    kritadefault.profile
     DESTINATION  ${DATA_INSTALL_DIR}/kritagemini/input
 )
 
 install(FILES
     kritadefault.profile
     DESTINATION  ${DATA_INSTALL_DIR}/kritasketch/input
->>>>>>> 727b1d20
 )