--- conflicted
+++ resolved
@@ -66,19 +66,14 @@
         QLineF rotated = transform.map(rotateme);
         
         __pi.setPos(transform.map(__pi.pos()));
-<<<<<<< HEAD
+        __pi.setCanvasRotation(rotated.angle());
 
-        paintAt(i, __pi);
-=======
-        __pi.setCanvasRotation(rotated.angle());
-        
         if (__pi.canvasMirroredH()) {
             __pi.setCanvasRotation(180-__pi.canvasRotation());
             __pi.setCanvasRotation(__pi.canvasRotation()+180);
         }
-        
-        paintAt(painterInfos[i], __pi);
->>>>>>> a9721710
+
+        paintAt(i, __pi);
     }
 }
 
