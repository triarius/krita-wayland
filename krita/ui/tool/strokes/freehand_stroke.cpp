/*
 *  Copyright (c) 2011 Dmitry Kazakov <dimula73@gmail.com>
 *
 *  This program is free software; you can redistribute it and/or modify
 *  it under the terms of the GNU General Public License as published by
 *  the Free Software Foundation; either version 2 of the License, or
 *  (at your option) any later version.
 *
 *  This program is distributed in the hope that it will be useful,
 *  but WITHOUT ANY WARRANTY; without even the implied warranty of
 *  MERCHANTABILITY or FITNESS FOR A PARTICULAR PURPOSE.  See the
 *  GNU General Public License for more details.
 *
 *  You should have received a copy of the GNU General Public License
 *  along with this program; if not, write to the Free Software
 *  Foundation, Inc., 51 Franklin Street, Fifth Floor, Boston, MA 02110-1301, USA.
 */

#include "freehand_stroke.h"

#include "kis_canvas_resource_provider.h"
#include "kis_paintop_preset.h"
#include "kis_paintop_settings.h"
#include "kis_painter.h"

<<<<<<< HEAD
struct FreehandStrokeStrategy::Private
{
};
=======
#include "kis_update_time_monitor.h"

>>>>>>> 52943ae8

FreehandStrokeStrategy::FreehandStrokeStrategy(bool needsIndirectPainting,
                                               const QString &indirectPaintingCompositeOp,
                                               KisResourcesSnapshotSP resources,
                                               PainterInfo *painterInfo,
                                               const KUndo2MagicString &name)
    : KisPainterBasedStrokeStrategy("FREEHAND_STROKE", name,
                                    resources, painterInfo),
      m_d(new Private())
{
    init(needsIndirectPainting, indirectPaintingCompositeOp);
}

FreehandStrokeStrategy::FreehandStrokeStrategy(bool needsIndirectPainting,
                                               const QString &indirectPaintingCompositeOp,
                                               KisResourcesSnapshotSP resources,
                                               QVector<PainterInfo*> painterInfos,
                                               const KUndo2MagicString &name)
    : KisPainterBasedStrokeStrategy("FREEHAND_STROKE", name,
                                    resources, painterInfos),
      m_d(new Private())
{
    init(needsIndirectPainting, indirectPaintingCompositeOp);
}

FreehandStrokeStrategy::FreehandStrokeStrategy(const FreehandStrokeStrategy &rhs)
    : KisPainterBasedStrokeStrategy(rhs),
      m_d(new Private())
{
}

FreehandStrokeStrategy::~FreehandStrokeStrategy()
{
}

void FreehandStrokeStrategy::init(bool needsIndirectPainting,
                                  const QString &indirectPaintingCompositeOp)
{
    setNeedsIndirectPainting(needsIndirectPainting);
    setIndirectPaintingCompositeOp(indirectPaintingCompositeOp);
    setSupportsWrapAroundMode(true);
    enableJob(KisSimpleStrokeStrategy::JOB_DOSTROKE);

    KisUpdateTimeMonitor::instance()->startStrokeMeasure();
}

FreehandStrokeStrategy::~FreehandStrokeStrategy()
{
    KisUpdateTimeMonitor::instance()->endStrokeMeasure();
}

void FreehandStrokeStrategy::doStrokeCallback(KisStrokeJobData *data)
{
    Data *d = dynamic_cast<Data*>(data);
    PainterInfo *info = painterInfos()[d->painterInfoId];

    KisUpdateTimeMonitor::instance()->reportPaintOpPreset(info->painter->preset());

    switch(d->type) {
    case Data::POINT:
        info->painter->paintAt(d->pi1, info->dragDistance);
        break;
    case Data::LINE:
        info->painter->paintLine(d->pi1, d->pi2, info->dragDistance);
        break;
    case Data::CURVE:
        info->painter->paintBezierCurve(d->pi1,
                                        d->control1,
                                        d->control2,
                                        d->pi2,
                                        info->dragDistance);
        break;
    case Data::POLYLINE:
        info->painter->paintPolyline(d->points, 0, d->points.size());
        break;
    case Data::POLYGON:
        info->painter->paintPolygon(d->points);
        break;
    case Data::RECT:
        info->painter->paintRect(d->rect);
        break;
    case Data::ELLIPSE:
        info->painter->paintEllipse(d->rect);
        break;
    case Data::PAINTER_PATH:
        info->painter->paintPainterPath(d->path);
    };

<<<<<<< HEAD
    d->node->setDirty(info->painter->takeDirtyRegion());
}

KisStrokeStrategy* FreehandStrokeStrategy::createLodClone(int levelOfDetail)
{
    Q_UNUSED(levelOfDetail);

    FreehandStrokeStrategy *clone = new FreehandStrokeStrategy(*this);
    clone->setUndoEnabled(false);
    return clone;
=======
    QVector<QRect> dirtyRects = info->painter->takeDirtyRegion();
    KisUpdateTimeMonitor::instance()->reportJobFinished(data, dirtyRects);
    d->node->setDirty(dirtyRects);
>>>>>>> 52943ae8
}<|MERGE_RESOLUTION|>--- conflicted
+++ resolved
@@ -23,14 +23,11 @@
 #include "kis_paintop_settings.h"
 #include "kis_painter.h"
 
-<<<<<<< HEAD
+#include "kis_update_time_monitor.h"
+
 struct FreehandStrokeStrategy::Private
 {
 };
-=======
-#include "kis_update_time_monitor.h"
-
->>>>>>> 52943ae8
 
 FreehandStrokeStrategy::FreehandStrokeStrategy(bool needsIndirectPainting,
                                                const QString &indirectPaintingCompositeOp,
@@ -64,6 +61,7 @@
 
 FreehandStrokeStrategy::~FreehandStrokeStrategy()
 {
+    KisUpdateTimeMonitor::instance()->endStrokeMeasure();
 }
 
 void FreehandStrokeStrategy::init(bool needsIndirectPainting,
@@ -75,11 +73,6 @@
     enableJob(KisSimpleStrokeStrategy::JOB_DOSTROKE);
 
     KisUpdateTimeMonitor::instance()->startStrokeMeasure();
-}
-
-FreehandStrokeStrategy::~FreehandStrokeStrategy()
-{
-    KisUpdateTimeMonitor::instance()->endStrokeMeasure();
 }
 
 void FreehandStrokeStrategy::doStrokeCallback(KisStrokeJobData *data)
@@ -119,8 +112,9 @@
         info->painter->paintPainterPath(d->path);
     };
 
-<<<<<<< HEAD
-    d->node->setDirty(info->painter->takeDirtyRegion());
+    QVector<QRect> dirtyRects = info->painter->takeDirtyRegion();
+    KisUpdateTimeMonitor::instance()->reportJobFinished(data, dirtyRects);
+    d->node->setDirty(dirtyRects);
 }
 
 KisStrokeStrategy* FreehandStrokeStrategy::createLodClone(int levelOfDetail)
@@ -130,9 +124,4 @@
     FreehandStrokeStrategy *clone = new FreehandStrokeStrategy(*this);
     clone->setUndoEnabled(false);
     return clone;
-=======
-    QVector<QRect> dirtyRects = info->painter->takeDirtyRegion();
-    KisUpdateTimeMonitor::instance()->reportJobFinished(data, dirtyRects);
-    d->node->setDirty(dirtyRects);
->>>>>>> 52943ae8
 }