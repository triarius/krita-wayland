/*
 *  Copyright (c) 1999-2000 Matthias Elter  <me@kde.org>
 *  Copyright (c) 2001 Toshitaka Fujioka  <fujioka@kde.org>
 *  Copyright (c) 2002 Patrick Julien <freak@codepimps.org>
 *  Copyright (c) 2004-2007 Boudewijn Rempt <boud@valdyas.org<
 *  Copyright (C) 2007 Thorsten Zachmann <zachmann@kde.org>
 *
 *  This program is free software; you can redistribute it and/or modify
 *  it under the terms of the GNU General Public License as published by
 *  the Free Software Foundation; either version 2 of the License, or
 *  (at your option) any later version.
 *
 *  This program is distributed in the hope that it will be useful,
 *  but WITHOUT ANY WARRANTY; without even the implied warranty of
 *  MERCHANTABILITY or FITNESS FOR A PARTICULAR PURPOSE.  See the
 *  GNU General Public License for more details.
 *
 *  You should have received a copy of the GNU General Public License
 *  along with this program; if not, write to the Free Software
 *  Foundation, Inc., 51 Franklin Street, Fifth Floor, Boston, MA 02110-1301, USA.
 */
#ifndef KIS_DOC_2_H_
#define KIS_DOC_2_H_

#include <kis_debug.h>

#include <KoDocument.h>

#include "kis_types.h"
#include <krita_export.h>
#include <kis_painting_assistant.h>

class QString;

class KoColor;
class KoColorSpace;
class KoShapeBasedDocumentBase;
class KoShapeLayer;

class KisChildDoc;
class KisUndoStore;
class KisPaintingAssistant;
class KisView2;
class KisPart2;
<<<<<<< HEAD
=======

/**
 * Mime type for this app - not same as file type, but file types
 * can be associated with a mime type and are opened with applications
 * associated with the same mime type
 */
#define KIS_MIME_TYPE "application/x-krita"

>>>>>>> 727b1d20

/**
 * The class that represents a Krita document containing content and
   settings.

   KisDoc2 also keeps track of the correspondence between the layer
   structure of the KisImage and the shape tree that is used by the
   tools.


   XXX: File format TODOs

   * load/save the channel flags setting for layers

 */
class KRITAUI_EXPORT KisDoc2 : public KoDocument
{

    Q_OBJECT

public:
    KisDoc2();
<<<<<<< HEAD
    KisDoc2(KisPart2* part);
=======
    KisDoc2(KisPart2 *part);
>>>>>>> 727b1d20
    virtual ~KisDoc2();

public:
    virtual bool completeLoading(KoStore *store);
    virtual bool completeSaving(KoStore*);
    virtual int supportedSpecialFormats() const;

    /// Unused
    virtual bool loadOdf(KoOdfReadStore & odfStore);
    /// Unused
    virtual bool saveOdf(SavingContext &documentContext);

    /// reimplemented from KoDocument
    virtual QByteArray nativeFormatMimeType() const { return KIS_MIME_TYPE; }
    /// reimplemented from KoDocument
    virtual QByteArray nativeOasisMimeType() const { return ""; }
    /// reimplemented from KoDocument
    virtual QStringList extraNativeMimeTypes() const
    {
        return QStringList() << KIS_MIME_TYPE
                             << "application/x-krita-flipbook";
    }

    bool saveNativeFormat(const QString &file);
    virtual QDomDocument saveXML();
    virtual bool loadXML(const KoXmlDocument& doc, KoStore* store);

    /**
     * Draw the image embedded in another Calligra document
     */
    virtual void paintContent(QPainter& painter, const QRect& rect);

    /// Generate a scaled-down pixmap of the image projection that fits in size
    virtual QPixmap generatePreview(const QSize& size);

public slots:

    /**
     * Initialize an empty document using default values
     * @since 1.5
     */
    virtual void initEmpty();

    void setImageModified();

public:

    /**
     * Create a new image that has this document as a parent and
     * replace the current image with this image.
     */
    bool newImage(const QString& name, qint32 width, qint32 height, const KoColorSpace * cs, const KoColor &bgColor, const QString &imageDescription, const double imageResolution);

    /**
     * Create a new image that has this document as a parent and
     * replace the current image with this image.
     */
    KisImageWSP newImage(const QString& name, qint32 width, qint32 height, const KoColorSpace * colorspace);

    KisImageWSP image() const;

    /**
     * Makes an otherwise empty document ready for import/export
     */
    void prepareForImport();

    /**
     * Set the current image to the specified image and turn undo on.
     */
    void setCurrentImage(KisImageWSP image);

    KisUndoStore* createUndoStore();

    /**
     * The shape controller matches internal krita image layers with
     * the flake shape hierarchy.
     */
    KoShapeBasedDocumentBase * shapeController() const;

    KoShapeLayer* shapeForNode(KisNodeSP layer) const;

    /**
     * @return a list of all layers that are active in all current views
     */
    vKisNodeSP activeNodes() const;

    /**
     * set the list of nodes that were marked as currently active
     */
    void setPreActivatedNode(KisNodeSP activatedNode);

    /**
     * @return the node that was set as active during loading
     */
    KisNodeSP preActivatedNode() const;

    /**
      *@return a list of all the assistants in all current views
      */
    QList<KisPaintingAssistant *> assistants();

    /**
     * @return a list of assistants loaded from a document
     */
    QList<KisPaintingAssistant *> preLoadedAssistants();

signals:

    void sigLoadingFinished();


protected slots:

    void slotLoadingFinished();

private:

    bool init();

private:
    class UndoStack;
    class KisDocPrivate;
    KisDocPrivate * const m_d;
};

#endif // KIS_DOC_H_<|MERGE_RESOLUTION|>--- conflicted
+++ resolved
@@ -42,8 +42,6 @@
 class KisPaintingAssistant;
 class KisView2;
 class KisPart2;
-<<<<<<< HEAD
-=======
 
 /**
  * Mime type for this app - not same as file type, but file types
@@ -52,7 +50,6 @@
  */
 #define KIS_MIME_TYPE "application/x-krita"
 
->>>>>>> 727b1d20
 
 /**
  * The class that represents a Krita document containing content and
@@ -75,11 +72,7 @@
 
 public:
     KisDoc2();
-<<<<<<< HEAD
-    KisDoc2(KisPart2* part);
-=======
     KisDoc2(KisPart2 *part);
->>>>>>> 727b1d20
     virtual ~KisDoc2();
 
 public:
