--- conflicted
+++ resolved
@@ -84,10 +84,7 @@
         , displayFilter(0)
         , checkerVertexBuffer(0)
         , tileVertexBuffer(0)
-<<<<<<< HEAD
-=======
         , wrapAroundMode(false)
->>>>>>> 17769ae0
     {
     }
 
@@ -107,8 +104,6 @@
 
     QGLBuffer *checkerVertexBuffer;
     QGLBuffer *tileVertexBuffer;
-<<<<<<< HEAD
-=======
 
     bool wrapAroundMode;
 
@@ -133,7 +128,6 @@
 
         return rowsPerImage * numWraps + openGLImageTextures->yToRow(remainder);
     }
->>>>>>> 17769ae0
 };
 
 KisOpenGLCanvas2::KisOpenGLCanvas2(KisCanvas2 *canvas, KisCoordinatesConverter *coordinatesConverter, QWidget *parent, KisOpenGLImageTexturesSP imageTextures)
@@ -173,15 +167,12 @@
 {
     d->displayFilter = displayFilter;
     initializeDisplayShader();
-<<<<<<< HEAD
-=======
 }
 
 void KisOpenGLCanvas2::setWrapAroundViewingMode(bool value)
 {
     d->wrapAroundMode = value;
     update();
->>>>>>> 17769ae0
 }
 
 void KisOpenGLCanvas2::initializeGL()
@@ -227,220 +218,6 @@
     QPainter gc(this);
     renderDecorations(&gc);
     gc.end();
-<<<<<<< HEAD
-}
-
-void KisOpenGLCanvas2::drawCheckers() const
-{
-    KisCoordinatesConverter *converter = coordinatesConverter();
-    QTransform textureTransform;
-    QTransform modelTransform;
-    QRectF textureRect;
-    QRectF modelRect;
-
-    converter->getOpenGLCheckersInfo(&textureTransform, &modelTransform, &textureRect, &modelRect);
-
-    // XXX: getting a config object every time we draw the checkers is bad for performance!
-    KisConfig cfg;
-    GLfloat checkSizeScale = KisOpenGLImageTextures::BACKGROUND_TEXTURE_CHECK_SIZE / static_cast<GLfloat>(cfg.checkSize());
-
-    textureTransform *= QTransform::fromScale(checkSizeScale / KisOpenGLImageTextures::BACKGROUND_TEXTURE_SIZE,
-                                              checkSizeScale / KisOpenGLImageTextures::BACKGROUND_TEXTURE_SIZE);
-
-    d->checkerShader->bind();
-
-    QMatrix4x4 projectionMatrix;
-    projectionMatrix.setToIdentity();
-    projectionMatrix.ortho(0, width(), height(), 0, NEAR_VAL, FAR_VAL);
-
-    // Set view/projection matrices
-    QMatrix4x4 modelMatrix(modelTransform);
-    modelMatrix.optimize();
-    modelMatrix = projectionMatrix * modelMatrix;
-    d->checkerShader->setUniformValue("modelViewProjection", modelMatrix);
-
-    QMatrix4x4 textureMatrix(textureTransform);
-    d->checkerShader->setUniformValue("textureMatrix", textureMatrix);
-
-    //Setup the geometry for rendering
-    QVector<QVector3D> vertices;
-    vertices << QVector3D(modelRect.left(),  modelRect.bottom(), 0.f)
-             << QVector3D(modelRect.left(),  modelRect.top(),    0.f)
-             << QVector3D(modelRect.right(), modelRect.bottom(), 0.f)
-             << QVector3D(modelRect.left(),  modelRect.top(), 0.f)
-             << QVector3D(modelRect.right(), modelRect.top(), 0.f)
-             << QVector3D(modelRect.right(), modelRect.bottom(),    0.f);
-
-    d->checkerShader->enableAttributeArray(PROGRAM_VERTEX_ATTRIBUTE);
-    d->checkerShader->setAttributeArray(PROGRAM_VERTEX_ATTRIBUTE, vertices.constData());
-
-    QVector<QVector2D> texCoords;
-    texCoords << QVector2D(textureRect.left(), textureRect.bottom())
-              << QVector2D(textureRect.left(), textureRect.top())
-              << QVector2D(textureRect.right(), textureRect.bottom())
-              << QVector2D(textureRect.left(), textureRect.top())
-              << QVector2D(textureRect.right(), textureRect.top())
-              << QVector2D(textureRect.right(), textureRect.bottom());
-
-    d->checkerShader->enableAttributeArray(PROGRAM_TEXCOORD_ATTRIBUTE);
-    d->checkerShader->setAttributeArray(PROGRAM_TEXCOORD_ATTRIBUTE, texCoords.constData());
-
-     // render checkers
-    glActiveTexture(GL_TEXTURE0);
-    glBindTexture(GL_TEXTURE_2D, d->openGLImageTextures->checkerTexture());
-
-    glDrawArrays(GL_TRIANGLES, 0, 6);
-
-    glBindTexture(GL_TEXTURE_2D, 0);
-    d->checkerShader->release();
-}
-
-void KisOpenGLCanvas2::drawImage() const
-{
-    glEnable(GL_BLEND);
-    glBlendFunc(GL_SRC_ALPHA, GL_ONE_MINUS_SRC_ALPHA);
-
-    KisCoordinatesConverter *converter = coordinatesConverter();
-
-    d->displayShader->bind();
-
-    QMatrix4x4 projectionMatrix;
-    projectionMatrix.setToIdentity();
-    projectionMatrix.ortho(0, width(), height(), 0, NEAR_VAL, FAR_VAL);
-
-    // Set view/projection matrices
-    QMatrix4x4 modelMatrix(coordinatesConverter()->imageToWidgetTransform());
-    modelMatrix.optimize();
-    modelMatrix = projectionMatrix * modelMatrix;
-    d->displayShader->setUniformValue("modelViewProjection", modelMatrix);
-
-    QMatrix4x4 textureMatrix;
-    textureMatrix.setToIdentity();
-    d->displayShader->setUniformValue("textureMatrix", textureMatrix);
-
-    QRectF widgetRect(0,0, width(), height());
-    QRectF widgetRectInImagePixels = converter->documentToImage(converter->widgetToDocument(widgetRect));
-
-    qreal scaleX, scaleY;
-    converter->imageScale(&scaleX, &scaleY);
-
-    QRect wr = widgetRectInImagePixels.toAlignedRect() & d->openGLImageTextures->storedImageBounds();
-
-    int firstColumn = d->openGLImageTextures->xToCol(wr.left());
-    int lastColumn = d->openGLImageTextures->xToCol(wr.right());
-    int firstRow = d->openGLImageTextures->yToRow(wr.top());
-    int lastRow = d->openGLImageTextures->yToRow(wr.bottom());
-
-    for (int col = firstColumn; col <= lastColumn; col++) {
-        for (int row = firstRow; row <= lastRow; row++) {
-
-            KisTextureTile *tile =
-                    d->openGLImageTextures->getTextureTileCR(col, row);
-            /*
-             * We create a float rect here to workaround Qt's
-             * "history reasons" in calculation of right()
-             * and bottom() coordinates of integer rects.
-             */
-            QRectF textureRect(tile->tileRectInTexturePixels());
-            QRectF modelRect(tile->tileRectInImagePixels());
-
-            //Setup the geometry for rendering
-            QVector<QVector3D> vertices;
-            vertices << QVector3D(modelRect.left(),  modelRect.bottom(), 0.f)
-                     << QVector3D(modelRect.left(),  modelRect.top(),    0.f)
-                     << QVector3D(modelRect.right(), modelRect.bottom(), 0.f)
-                     << QVector3D(modelRect.left(),  modelRect.top(), 0.f)
-                     << QVector3D(modelRect.right(), modelRect.top(), 0.f)
-                     << QVector3D(modelRect.right(), modelRect.bottom(),    0.f);
-
-            d->displayShader->enableAttributeArray(PROGRAM_VERTEX_ATTRIBUTE);
-            d->displayShader->setAttributeArray(PROGRAM_VERTEX_ATTRIBUTE, vertices.constData());
-
-            QVector<QVector2D> texCoords;
-            texCoords << QVector2D(textureRect.left(), textureRect.bottom())
-                      << QVector2D(textureRect.left(), textureRect.top())
-                      << QVector2D(textureRect.right(), textureRect.bottom())
-                      << QVector2D(textureRect.left(), textureRect.top())
-                      << QVector2D(textureRect.right(), textureRect.top())
-                      << QVector2D(textureRect.right(), textureRect.bottom());
-
-            d->displayShader->enableAttributeArray(PROGRAM_TEXCOORD_ATTRIBUTE);
-            d->displayShader->setAttributeArray(PROGRAM_TEXCOORD_ATTRIBUTE, texCoords.constData());
-
-            glActiveTexture(GL_TEXTURE0);
-            glBindTexture(GL_TEXTURE_2D, tile->textureId());
-            d->displayShader->setUniformValue("texture0", 0);
-
-            if (d->displayFilter) {
-                glActiveTexture(GL_TEXTURE0 + 1);
-                glBindTexture(GL_TEXTURE_3D, d->displayFilter->lutTexture());
-                d->displayShader->setUniformValue("texture1", 1);
-            }
-
-            if (SCALE_MORE_OR_EQUAL_TO(scaleX, scaleY, 2.0)) {
-                glTexParameteri(GL_TEXTURE_2D, GL_TEXTURE_MAG_FILTER, GL_NEAREST);
-            } else {
-                glTexParameteri(GL_TEXTURE_2D, GL_TEXTURE_MAG_FILTER, GL_LINEAR);
-            }
-
-            glDrawArrays(GL_TRIANGLES, 0, 6);
-
-        }
-    }
-
-    glBindTexture(GL_TEXTURE_2D, 0);
-    d->displayShader->release();
-}
-
-void KisOpenGLCanvas2::initializeCheckerShader()
-{
-    delete d->checkerShader;
-    d->checkerShader = new QGLShaderProgram();
-    d->checkerShader->addShaderFromSourceFile(QGLShader::Vertex, KGlobal::dirs()->findResource("data", "krita/shaders/gl2.vert"));
-    d->checkerShader->addShaderFromSourceFile(QGLShader::Fragment, KGlobal::dirs()->findResource("data", "krita/shaders/checker.frag"));
-    d->checkerShader->bindAttributeLocation("a_vertexPosition", PROGRAM_VERTEX_ATTRIBUTE);
-    d->checkerShader->bindAttributeLocation("a_textureCoordinate", PROGRAM_TEXCOORD_ATTRIBUTE);
-
-    if (! d->checkerShader->link()) {
-        qDebug() << "OpenGL error" << glGetError();
-        qFatal("Failed linking checker shader");
-    }
-    Q_ASSERT(d->checkerShader->isLinked());
-}
-
-void KisOpenGLCanvas2::initializeDisplayShader()
-{
-    delete d->displayShader;
-    d->displayShader = new QGLShaderProgram();
-
-    bool res;
-
-    res = d->displayShader->addShaderFromSourceFile(QGLShader::Vertex, KGlobal::dirs()->findResource("data", "krita/shaders/gl2.vert"));
-    if (!res) {
-        //qDebug() << "Failed to add gl2.vert source to shader:" << d->displayShader->log();
-        // This might be a timing issue, when setting a display filter on the canvas before the opengl stuff is really initialized, it'll
-        // be correct later on, so just return;
-        return;
-    }
-    if (d->displayFilter && !d->displayFilter->program().isEmpty()) {
-        qDebug() << "display filter" << d->displayFilter->program().toLatin1();
-        res = d->displayShader->addShaderFromSourceCode(QGLShader::Fragment, d->displayFilter->program().toLatin1());
-        if (!res) {
-            qDebug() << "Failed to add ocio frag source to shader:" << d->displayShader->log();
-        }
-    }
-    else {
-        qDebug() << "no display filter" << KGlobal::dirs()->findResource("data", "krita/shaders/display.frag");
-        res = d->displayShader->addShaderFromSourceFile(QGLShader::Fragment, KGlobal::dirs()->findResource("data", "krita/shaders/display.frag"));
-        if (!res) {
-            qDebug() << "Failed to add display.frag source to shader:" << d->displayShader->log();
-        }
-    }
-
-    d->displayShader->bindAttributeLocation("a_vertexPosition", PROGRAM_VERTEX_ATTRIBUTE);
-    d->displayShader->bindAttributeLocation("a_textureCoordinate", PROGRAM_TEXCOORD_ATTRIBUTE);
-
-=======
 }
 
 inline QVector<QVector3D> rectToVertices(const QRectF &rc)
@@ -686,7 +463,6 @@
     d->displayShader->bindAttributeLocation("a_vertexPosition", PROGRAM_VERTEX_ATTRIBUTE);
     d->displayShader->bindAttributeLocation("a_textureCoordinate", PROGRAM_TEXCOORD_ATTRIBUTE);
 
->>>>>>> 17769ae0
     if (! d->displayShader->link()) {
         qDebug() << "OpenGL error" << glGetError();
         qFatal("Failed linking display shader");
