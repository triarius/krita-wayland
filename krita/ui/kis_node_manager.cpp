--- conflicted
+++ resolved
@@ -802,13 +802,8 @@
         return;
     }
 
-<<<<<<< HEAD
-    KoFileDialog dialog(m_d->view, KoFileDialog::SaveFile);
+    KoFileDialog dialog(m_d->view, KoFileDialog::SaveFile, "krita/savenodeasimage");
     dialog.setCaption(i18n("Export \"%1\"", node->name()));
-=======
-    KoFileDialog dialog(m_d->view, KoFileDialog::SaveFile, "krita/savenodeasimage");
-    dialog.setCaption(i18n("Export Node"));
->>>>>>> a0b5b983
     dialog.setDefaultDir(QDesktopServices::storageLocation(QDesktopServices::PicturesLocation));
     dialog.setMimeTypeFilters(KoFilterManager::mimeFilter("application/x-krita", KoFilterManager::Export));
     QString filename = dialog.url();
