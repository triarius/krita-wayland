--- conflicted
+++ resolved
@@ -173,15 +173,11 @@
 
     void setCursor(const QCursor &cursor);
 
-<<<<<<< HEAD
     KisAnimationPlayer *animationPlayer();
     void startPlayback();
     void stopPlayback();
 
-signals:
-=======
 Q_SIGNALS:
->>>>>>> b04a2be9
     void imageChanged(KisImageWSP image);
 
     void sigCanvasCacheUpdated();
