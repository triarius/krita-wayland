--- conflicted
+++ resolved
@@ -47,12 +47,9 @@
  */
 class KRITAUI_EXPORT KisPSDLayerStyleCollectionResource : public KoResource
 {
-<<<<<<< HEAD
 public:
-    typedef KisPSDLayerStyle::StylesVector StylesVector;
+    typedef QVector<KisPSDLayerStyleSP> StylesVector;
 
-=======
->>>>>>> 1f5fa6ed
 public:
     explicit KisPSDLayerStyleCollectionResource(const QString &filename);
     virtual ~KisPSDLayerStyleCollectionResource();
@@ -65,22 +62,18 @@
 
     virtual QString defaultFileExtension() const;
 
-<<<<<<< HEAD
     StylesVector layerStyles() const;
     void setLayerStyles(StylesVector styles);
 
     void collectAllLayerStyles(KisNodeSP root);
     void assignAllLayerStyles(KisNodeSP root);
-=======
-    QVector<KisPSDLayerStyleSP> layerStyles() const;
->>>>>>> 1f5fa6ed
 
 protected:
 
     virtual QByteArray generateMD5() const;
 
 private:
-    QVector<KisPSDLayerStyleSP> m_layerStyles;
+    StylesVector m_layerStyles;
 
 };
 
