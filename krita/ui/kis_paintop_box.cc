--- conflicted
+++ resolved
@@ -180,44 +180,23 @@
     m_prevCompositeOpID = KoCompositeOpRegistry::instance().getDefaultCompositeOp().id();
     m_currCompositeOpID = KoCompositeOpRegistry::instance().getDefaultCompositeOp().id();
     
-<<<<<<< HEAD
     slotNodeChanged(view->activeNode());
     updatePaintops(view->image()->colorSpace());
     setCurrentPaintop(defaultPaintOp());
 
-    connect(m_presetsPopup       , SIGNAL(paintopActivated(QString))         , SLOT(slotSetPaintop(QString)));
-    connect(m_presetsPopup       , SIGNAL(savePresetClicked())               , SLOT(slotSaveActivePreset()));
-    connect(m_presetsPopup       , SIGNAL(defaultPresetClicked())            , SLOT(slotSetupDefaultPreset()));
-    connect(m_presetsPopup       , SIGNAL(presetNameLineEditChanged(QString)), SLOT(slotWatchPresetNameLineEdit(QString)));
-    connect(m_presetsChooserPopup, SIGNAL(resourceSelected(KoResource*))     , SLOT(resourceSelected(KoResource*)));
-    connect(m_resourceProvider   , SIGNAL(sigNodeChanged(const KisNodeSP))   , SLOT(slotNodeChanged(const KisNodeSP)));
-    connect(m_sliderOpacity      , SIGNAL(valueChanged(qreal))               , SLOT(slotOpacityChanged(qreal)));
-    connect(m_paletteButton      , SIGNAL(clicked())                         , SLOT(slotSaveToFavouriteBrushes()));
-    connect(m_cmbCompositeOp     , SIGNAL(activated(int))                    , SLOT(slotSetCompositeMode(int)));
-    connect(eraseAction          , SIGNAL(triggered(bool))                   , SLOT(slotToggleEraseMode(bool)));
-    connect(hMirrorAction        , SIGNAL(triggered(bool))                   , SLOT(slotHorizontalMirrorChanged(bool)));
-    connect(vMirrorAction        , SIGNAL(triggered(bool))                   , SLOT(slotVerticalMirrorChanged(bool)));
-=======
-    setCurrentPaintop(defaultPaintop(KoToolManager::instance()->currentInputDevice()));
-
-    connect(m_presetsPopup, SIGNAL(paintopActivated(QString)), this, SLOT(slotSetPaintop(QString)));
-
-    connect(m_presetsPopup, SIGNAL(savePresetClicked()), this, SLOT(slotSaveActivePreset()));
-
-    connect(m_presetsPopup, SIGNAL(defaultPresetClicked()), this, SLOT(slotSetupDefaultPreset()));
-    
-    connect(m_presetsPopup, SIGNAL(presetNameLineEditChanged(QString)),
-            this, SLOT(slotWatchPresetNameLineEdit(QString)));
-
-    connect(m_presetsPopup, SIGNAL(signalResourceSelected(KoResource*)),
-            this, SLOT(resourceSelected(KoResource*)));
-            
-    connect(m_presetsChooserPopup, SIGNAL(resourceSelected(KoResource*)),
-            this, SLOT(resourceSelected(KoResource*)));
-
-    connect(m_resourceProvider, SIGNAL(sigNodeChanged(const KisNodeSP)),
-            this, SLOT(nodeChanged(const KisNodeSP)));
->>>>>>> 66ad738c
+    connect(m_presetsPopup       , SIGNAL(paintopActivated(QString))          , SLOT(slotSetPaintop(QString)));
+    connect(m_presetsPopup       , SIGNAL(savePresetClicked())                , SLOT(slotSaveActivePreset()));
+    connect(m_presetsPopup       , SIGNAL(defaultPresetClicked())             , SLOT(slotSetupDefaultPreset()));
+    connect(m_presetsPopup       , SIGNAL(presetNameLineEditChanged(QString)) , SLOT(slotWatchPresetNameLineEdit(QString)));
+    connect(m_presetsPopup       , SIGNAL(signalResourceSelected(KoResource*)), SLOT(resourceSelected(KoResource*)));
+    connect(m_presetsChooserPopup, SIGNAL(resourceSelected(KoResource*))      , SLOT(resourceSelected(KoResource*)));
+    connect(m_resourceProvider   , SIGNAL(sigNodeChanged(const KisNodeSP))    , SLOT(slotNodeChanged(const KisNodeSP)));
+    connect(m_sliderOpacity      , SIGNAL(valueChanged(qreal))                , SLOT(slotOpacityChanged(qreal)));
+    connect(m_paletteButton      , SIGNAL(clicked())                          , SLOT(slotSaveToFavouriteBrushes()));
+    connect(m_cmbCompositeOp     , SIGNAL(activated(int))                     , SLOT(slotSetCompositeMode(int)));
+    connect(eraseAction          , SIGNAL(triggered(bool))                    , SLOT(slotToggleEraseMode(bool)));
+    connect(hMirrorAction        , SIGNAL(triggered(bool))                    , SLOT(slotHorizontalMirrorChanged(bool)));
+    connect(vMirrorAction        , SIGNAL(triggered(bool))                    , SLOT(slotVerticalMirrorChanged(bool)));
 
     //Needed to connect canvas to favoriate resource manager
     m_view->canvasBase()->createFavoriteResourceManager(this);
