/*
 *  Copyright (c) 2004 Boudewijn Rempt <boud@valdyas.org>
 *  Copyright (c) 2007 Sven Langkamp <sven.langkamp@gmail.com>
 *
 *  The outline algorith uses the limn algorithm of fontutils by
 *  Karl Berry <karl@cs.umb.edu> and Kathryn Hargreaves <letters@cs.umb.edu>
 *
 *  This program is free software; you can redistribute it and/or modify
 *  it under the terms of the GNU General Public License as published by
 *  the Free Software Foundation; either version 2 of the License, or
 *  (at your option) any later version.
 *
 *  This program is distributed in the hope that it will be useful,
 *  but WITHOUT ANY WARRANTY; without even the implied warranty of
 *  MERCHANTABILITY or FITNESS FOR A PARTICULAR PURPOSE.  See the
 *  GNU General Public License for more details.
 *
 *  You should have received a copy of the GNU General Public License
 *  along with this program; if not, write to the Free Software
 *  Foundation, Inc., 51 Franklin Street, Fifth Floor, Boston, MA 02110-1301, USA.
 */

#include "kis_selection_manager.h"
#include <QApplication>
#include <QClipboard>
#include <QColor>
#include <QTimer>

#include <kaction.h>
#include <ktoggleaction.h>
#include <klocale.h>
#include <kstandardaction.h>
#include <kactioncollection.h>

#include "KoCanvasController.h"
#include "KoChannelInfo.h"
#include "KoIntegerMaths.h"
#include <KoDocument.h>
#include <KoMainWindow.h>
#include <KoDocumentEntry.h>
#include <KoViewConverter.h>
#include <KoSelection.h>
#include <KoShapeManager.h>
#include <KoLineBorder.h>
#include <KoColorSpace.h>
#include <KoCompositeOp.h>
#include <KoToolProxy.h>

#include "kis_adjustment_layer.h"
#include "kis_node_manager.h"
#include "canvas/kis_canvas2.h"
#include "kis_config.h"
#include "kis_convolution_painter.h"
#include "kis_convolution_kernel.h"
#include "kis_debug.h"
#include "kis_doc2.h"
#include "kis_fill_painter.h"
#include "kis_group_layer.h"
#include "kis_image.h"
#include "kis_iterator_pixel_trait.h"
#include "kis_iterators_pixel.h"
#include "kis_layer.h"
#include "kis_statusbar.h"
#include "kis_paint_device.h"
#include "kis_paint_layer.h"
#include "kis_painter.h"
#include "kis_transaction.h"
#include "kis_selection.h"
#include "kis_types.h"
#include "kis_canvas_resource_provider.h"
#include "kis_undo_adapter.h"
#include "kis_pixel_selection.h"
#include "flake/kis_shape_selection.h"
#include "commands/kis_selection_commands.h"
#include "kis_selection_mask.h"
#include "flake/kis_shape_layer.h"
#include "kis_selection_decoration.h"
#include "canvas/kis_canvas_decoration.h"
#include "kis_node_commands_adapter.h"
#include "kis_iterator_ng.h"
#include "kis_clipboard.h"
#include "kis_view2.h"

#include "kis_selection_manager_p.h"


KisSelectionManager::KisSelectionManager(KisView2 * view, KisDoc2 * doc)
        : m_view(view),
        m_doc(doc),
        m_adapter(new KisNodeCommandsAdapter(view)),
        m_copy(0),
        m_copyMerged(0),
        m_cut(0),
        m_paste(0),
        m_pasteNew(0),
        m_cutToNewLayer(0),
        m_selectAll(0),
        m_deselect(0),
        m_clear(0),
        m_reselect(0),
        m_invert(0),
        m_copyToNewLayer(0),
        m_smooth(0),
        m_load(0),
        m_save(0),
        m_fillForegroundColor(0),
        m_fillBackgroundColor(0),
        m_fillPattern(0),
        m_imageResizeToSelection(0)
{
    m_clipboard = KisClipboard::instance();

    KoSelection * selection = m_view->canvasBase()->globalShapeManager()->selection();
    Q_ASSERT(selection);
    connect(selection, SIGNAL(selectionChanged()), this, SLOT(shapeSelectionChanged()));

    KisSelectionDecoration* decoration = new KisSelectionDecoration(m_view);
    connect(this, SIGNAL(currentSelectionChanged()), decoration, SLOT(selectionChanged()));
    decoration->setVisible(true);
    m_view->canvasBase()->addDecoration(decoration);
}

KisSelectionManager::~KisSelectionManager()
{
    qDeleteAll(m_pluginActions);
}

void KisSelectionManager::setup(KActionCollection * collection)
{
    // XXX: setup shortcuts!

    m_cut = KStandardAction::cut(this, SLOT(cut()), collection);
    m_copy = KStandardAction::copy(this, SLOT(copy()), collection);
    m_paste = KStandardAction::paste(this, SLOT(paste()), collection);

    m_pasteNew  = new KAction(i18n("Paste into &New Image"), this);
    collection->addAction("paste_new", m_pasteNew);
    connect(m_pasteNew, SIGNAL(triggered()), this, SLOT(pasteNew()));

    m_pasteAt = new KAction(i18n("Paste at cursor"), this);
    collection->addAction("paste_at", m_pasteAt);
    connect(m_pasteAt, SIGNAL(triggered()), this, SLOT(pasteAt()));

    m_copyMerged = new KAction(i18n("Copy merged"), this);
    collection->addAction("copy_merged", m_copyMerged);
    m_copyMerged->setShortcut(QKeySequence(Qt::CTRL + Qt::SHIFT + Qt::Key_C));
    connect(m_copyMerged, SIGNAL(triggered()), this, SLOT(copyMerged()));

    m_selectAll = collection->addAction(KStandardAction::SelectAll,  "select_all", this, SLOT(selectAll()));

    m_deselect = collection->addAction(KStandardAction::Deselect,  "deselect", this, SLOT(deselect()));

    m_clear = collection->addAction(KStandardAction::Clear,  "clear", this, SLOT(clear()));
    m_clear->setShortcut(QKeySequence((Qt::Key_Delete)));

    m_reselect  = new KAction(i18n("&Reselect"), this);
    collection->addAction("reselect", m_reselect);
    m_reselect->setShortcut(QKeySequence(Qt::CTRL + Qt::SHIFT + Qt::Key_D));
    connect(m_reselect, SIGNAL(triggered()), this, SLOT(reselect()));

    m_invert  = new KAction(i18n("&Invert Selection"), this);
    collection->addAction("invert", m_invert);
    m_invert->setShortcut(QKeySequence(Qt::CTRL + Qt::SHIFT + Qt::Key_I));
    connect(m_invert, SIGNAL(triggered()), this, SLOT(invert()));

    m_copyToNewLayer  = new KAction(i18n("Copy Selection to New Layer"), this);
    collection->addAction("copy_selection_to_new_layer", m_copyToNewLayer);
    m_copyToNewLayer->setShortcut(QKeySequence(Qt::CTRL + Qt::Key_J));
    connect(m_copyToNewLayer, SIGNAL(triggered()), this, SLOT(copySelectionToNewLayer()));

    m_cutToNewLayer  = new KAction(i18n("Cut Selection to New Layer"), this);
    collection->addAction("cut_selection_to_new_layer", m_cutToNewLayer);
    m_cutToNewLayer->setShortcut(QKeySequence(Qt::CTRL + Qt::SHIFT + Qt::Key_J));
    connect(m_cutToNewLayer, SIGNAL(triggered()), this, SLOT(cutToNewLayer()));

    m_fillForegroundColor  = new KAction(i18n("Fill with Foreground Color"), this);
    collection->addAction("fill_selection_foreground_color", m_fillForegroundColor);
    m_fillForegroundColor->setShortcut(QKeySequence(Qt::ALT + Qt::Key_Backspace));
    connect(m_fillForegroundColor, SIGNAL(triggered()), this, SLOT(fillForegroundColor()));

    m_fillBackgroundColor  = new KAction(i18n("Fill with Background Color"), this);
    collection->addAction("fill_selection_background_color", m_fillBackgroundColor);
    m_fillBackgroundColor->setShortcut(QKeySequence(Qt::Key_Backspace));
    connect(m_fillBackgroundColor, SIGNAL(triggered()), this, SLOT(fillBackgroundColor()));

    m_fillPattern  = new KAction(i18n("Fill with Pattern"), this);
    collection->addAction("fill_selection_pattern", m_fillPattern);
    connect(m_fillPattern, SIGNAL(triggered()), this, SLOT(fillPattern()));

    m_toggleDisplaySelection  = new KToggleAction(i18n("Display Selection"), this);
    collection->addAction("toggle_display_selection", m_toggleDisplaySelection);
    m_toggleDisplaySelection->setShortcut(QKeySequence(Qt::CTRL + Qt::SHIFT + Qt::Key_H));
    connect(m_toggleDisplaySelection, SIGNAL(triggered()), this, SLOT(toggleDisplaySelection()));

    m_toggleDisplaySelection->setChecked(true);

    m_smooth  = new KAction(i18n("Smooth..."), this);
    collection->addAction("smooth", m_smooth);
    connect(m_smooth, SIGNAL(triggered()), this, SLOT(smooth()));

    m_imageResizeToSelection  = new KAction(i18n("Size Canvas to Size of Selection"), this);
    collection->addAction("resizeimagetoselection", m_imageResizeToSelection);
    connect(m_imageResizeToSelection, SIGNAL(triggered()), this, SLOT(imageResizeToSelection()));

//     m_load
//         = new KAction(i18n("Load..."),
//                   0, 0,
//                   this, SLOT(load()),
//                   collection, "load_selection");
//
//
//     m_save
//         = new KAction(i18n("Save As..."),
//                   0, 0,
//                   this, SLOT(save()),
//                   collection, "save_selection");

    QClipboard *cb = QApplication::clipboard();
    connect(cb, SIGNAL(dataChanged()), SLOT(clipboardDataChanged()));
    connect(m_view->canvasBase()->toolProxy(), SIGNAL(toolChanged(const QString&)), SLOT(clipboardDataChanged()));

}

void KisSelectionManager::clipboardDataChanged()
{
    updateGUI();
}


void KisSelectionManager::addSelectionAction(QAction * action)
{
    m_pluginActions.append(action);
}


bool KisSelectionManager::havePixelsSelected()
{
    KisLayerSP activeLayer = m_view->activeLayer();
    KisSelectionSP activeSelection;
    if(activeLayer && !activeLayer->userLocked()
       && activeLayer->visible()) {

        activeSelection = activeLayer->selection();
        return activeSelection &&
            !activeSelection->isDeselected() &&
            !activeSelection->selectedRect().isEmpty();
    }
    return false;
}

bool KisSelectionManager::havePixelsInClipboard()
{
    return m_clipboard->hasClip();
}

bool KisSelectionManager::haveShapesSelected()
{
    return m_view->canvasBase()->shapeManager()->selection()->count() > 0;
}

bool KisSelectionManager::haveShapesInClipboard()
{
    KisShapeLayer *shapeLayer =
        dynamic_cast<KisShapeLayer*>(m_view->activeLayer().data());

    if (shapeLayer) {
        const QMimeData* data = QApplication::clipboard()->mimeData();
        if (data) {
            QStringList mimeTypes = m_view->canvasBase()->toolProxy()->supportedPasteMimeTypes();
            foreach(const QString & mimeType, mimeTypes) {
                if (data->hasFormat(mimeType)) {
                    return true;
                }
            }
        }
    }
    return false;
}

void KisSelectionManager::updateGUI()
{
    Q_ASSERT(m_view);
    Q_ASSERT(m_clipboard);
    if (!m_view || !m_clipboard) return;

    bool havePixelsSelected = this->havePixelsSelected();
    bool havePixelsInClipboard = this->havePixelsInClipboard();
    bool haveShapesSelected = this->haveShapesSelected();
    bool haveShapesInClipboard = this->haveShapesInClipboard();
    bool haveDevice = m_view->activeDevice();

    KisLayerSP activeLayer = m_view->activeLayer();
    KisSelectionSP activeSelection;
    bool canReselect = activeLayer && !activeLayer->userLocked() &&
        activeLayer->visible() &&
        (activeSelection = activeLayer->selection()) &&
        activeSelection->isDeselected() &&
        !activeSelection->selectedRect().isEmpty();


    m_clear->setEnabled(haveDevice || havePixelsSelected || haveShapesSelected);
    m_cut->setEnabled(havePixelsSelected || haveShapesSelected);
    m_copy->setEnabled(havePixelsSelected || haveShapesSelected);
    m_paste->setEnabled(havePixelsInClipboard || haveShapesInClipboard);
    m_pasteAt->setEnabled(havePixelsInClipboard || haveShapesInClipboard);
    // FIXME: how about pasting shapes?
    m_pasteNew->setEnabled(havePixelsInClipboard);

    m_copyMerged->setEnabled(havePixelsSelected);
    m_cutToNewLayer->setEnabled(havePixelsSelected);
    m_copyToNewLayer->setEnabled(havePixelsSelected);
    m_invert->setEnabled(havePixelsSelected);
    m_smooth->setEnabled(havePixelsSelected);
    m_imageResizeToSelection->setEnabled(havePixelsSelected);

    m_fillForegroundColor->setEnabled(haveDevice);
    m_fillBackgroundColor->setEnabled(haveDevice);
    m_fillPattern->setEnabled(haveDevice);

    m_selectAll->setEnabled(true);
    m_deselect->setEnabled(havePixelsSelected);
    m_reselect->setEnabled(canReselect);


    if (!m_pluginActions.isEmpty()) {
        QListIterator<QAction *> i(m_pluginActions);
        while (i.hasNext()) {
            i.next()->setEnabled(true);
        }
    }

//    m_load->setEnabled(true);
//    m_save->setEnabled(havePixelsSelected);

    updateStatusBar();
    emit signalUpdateGUI();
}

void KisSelectionManager::updateStatusBar()
{
    if (m_view && m_view->statusBar()) {
        m_view->statusBar()->setSelection(m_view->image());
    }
}

void KisSelectionManager::selectionChanged()
{
    updateGUI();
    emit currentSelectionChanged();
}

void KisSelectionManager::cut()
{
    KisLayerSP layer = m_view->activeLayer();
    if (!layer) return;

    if(haveShapesSelected()) {
        m_view->canvasBase()->toolProxy()->cut();
    }
    else {
        if (!m_view->selection()) return;

        copy();

        KisSelectedTransaction transaction(i18n("Cut"), layer);

<<<<<<< HEAD
        layer->paintDevice()->clearSelection(m_view->selection());
        QRect rect = m_view->selection()->selectedRect();
        deselect();
=======
    layer->paintDevice()->clearSelection(m_view->selection());
    QRect rect = m_view->selection()->selectedRect();
>>>>>>> abefa0a8

        transaction.commit(m_view->image()->undoAdapter());

        layer->setDirty(rect);
    }
}

void KisSelectionManager::copy()
{
    KisLayerSP layer = m_view->activeLayer();
    if (!layer) return;

    if(haveShapesSelected()) {
        m_view->canvasBase()->toolProxy()->copy();
    }
    else {
        KisPaintDeviceSP dev = m_view->activeDevice();
        if (!dev) return;

        copyFromDevice(dev);
    }
}

void KisSelectionManager::copyMerged()
{
    KisImageWSP image = m_view->image();
    if (!image) return;

    image->lock();
    KisPaintDeviceSP dev = image->rootLayer()->projection();
    copyFromDevice(dev);
    image->unlock();
}

void KisSelectionManager::paste()
{
    KisImageWSP image = m_view->image();
    if (!image) return;

    //figure out where to position the clip
    // XXX: Fix this for internal points & zoom! (BSAR)
    QWidget * w = m_view->canvas();
    QPoint center = QPoint(w->width() / 2, w->height() / 2);
    QPoint bottomright = QPoint(w->width(), w->height());
    if (bottomright.x() > image->width())
        center.setX(image->width() / 2);
    if (bottomright.y() > image->height())
        center.setY(image->height() / 2);

    const KoCanvasBase* canvasBase = m_view->canvasBase();
    const KoViewConverter* viewConverter = m_view->canvasBase()->viewConverter();

    KisPaintDeviceSP clip = m_clipboard->clip(
        QPoint(
            viewConverter->viewToDocumentX(canvasBase->canvasController()->canvasOffsetX()) + center.x(),
            viewConverter->viewToDocumentY(canvasBase->canvasController()->canvasOffsetY()) + center.y()));

    if (clip) {
        KisPaintLayer *layer = new KisPaintLayer(image.data(), image->nextLayerName() + i18n("(pasted)"), OPACITY_OPAQUE_U8, clip);
        Q_CHECK_PTR(layer);

        if (m_view->activeLayer()) {
            m_adapter->addNode(layer , m_view->activeLayer()->parent(), m_view->activeLayer().data());
        } else {
            m_adapter->addNode(layer , image->rootLayer(), 0);
        }
        layer->setDirty();
        m_view->nodeManager()->activateNode(layer);

    } else
        m_view->canvasBase()->toolProxy()->paste();
}

void KisSelectionManager::pasteAt()
{
    //XXX
}

void KisSelectionManager::pasteNew()
{
    KisPaintDeviceSP clip = m_clipboard->clip(QPoint());
    if (!clip) return;

    QRect rect = clip->exactBounds();
    if (rect.isEmpty()) return;

    const QByteArray mimetype = KoDocument::readNativeFormatMimeType();
    KoDocumentEntry entry = KoDocumentEntry::queryByMimeType(mimetype);

    KisDoc2* doc = dynamic_cast<KisDoc2*>(entry.createDoc());
    if (!doc) return;

    Q_ASSERT(doc->undoAdapter());


    KisImageWSP image = new KisImage(doc->undoAdapter(),
                                     rect.width(),
                                     rect.height(),
                                     clip->colorSpace(),
                                     i18n("Pasted"));
    KisPaintLayerSP layer =
        new KisPaintLayer(image.data(), clip->objectName(),
                          OPACITY_OPAQUE_U8, clip->colorSpace());

    KisPainter p(layer->paintDevice());
    p.setCompositeOp(COMPOSITE_COPY);
    p.bitBlt(0, 0, clip, rect.x(), rect.y(), rect.width(), rect.height());
    p.end();

    image->addNode(layer.data(), image->rootLayer());
    doc->setCurrentImage(image);

    KoMainWindow *win = new KoMainWindow(doc->componentData());
    win->show();
    win->setRootDocument(doc);
}

void KisSelectionManager::selectAll()
{
    KisImageWSP image = m_view->image();
    if (!image) return;

    KisUndoAdapter *undoAdapter = image->undoAdapter();
    undoAdapter->beginMacro(i18n("Select All"));

    if (!image->globalSelection()) {
        QUndoCommand *cmd = new KisSetGlobalSelectionCommand(image, 0, 0);
        undoAdapter->addCommand(cmd);
    }

    KisSelectionSP selection = image->globalSelection();

    KisSelectionTransaction transaction(QString(), image, selection);
    selection->getOrCreatePixelSelection()->select(image->bounds());
    transaction.commit(undoAdapter);

    undoAdapter->endMacro();

    selectionChanged();
}

void KisSelectionManager::deselect()
{
    KisImageWSP image = m_view->image();
    if (!image) return;

    if (image->globalSelection()) {
        QUndoCommand *cmd = new KisDeselectGlobalSelectionCommand(image);
        image->undoAdapter()->addCommand(cmd);
        selectionChanged();
    }
}

void KisSelectionManager::reselect()
{
    KisImageWSP image = m_view->image();
    if (!image) return;

    if (image->globalSelection()) {
        QUndoCommand *cmd = new KisReselectGlobalSelectionCommand(image);
        image->undoAdapter()->addCommand(cmd);
        selectionChanged();
    }
}


void KisSelectionManager::clear()
{
    m_view->canvasBase()->toolProxy()->deleteSelection();
    updateGUI();
}

void KisSelectionManager::fill(const KoColor& color, bool fillWithPattern, const QString& transactionText)
{
    KisPaintDeviceSP device = m_view->activeDevice();
    if (!device) return;

    KisSelectionSP selection = m_view->selection();
    QRect selectedRect = selection ?
        selection->selectedRect() : m_view->image()->bounds();
    KisPaintDeviceSP filled = new KisPaintDevice(device->colorSpace());

    if (fillWithPattern) {
        KisFillPainter painter(filled);
        painter.fillRect(selectedRect.x(), selectedRect.y(),
                         selectedRect.width(), selectedRect.height(),
                         m_view->resourceProvider()->currentPattern());
        painter.end();
    } else {
        filled->setDefaultPixel(color.data());
    }

    KisPainter painter2(device, selection);

    painter2.beginTransaction(transactionText);
    painter2.bitBlt(selectedRect.x(), selectedRect.y(),
                    filled,
                    selectedRect.x(), selectedRect.y(),
                    selectedRect.width(), selectedRect.height());
    painter2.endTransaction(m_view->undoAdapter());

    device->setDirty(selectedRect);
}

void KisSelectionManager::fillForegroundColor()
{
    fill(m_view->resourceProvider()->fgColor(), false, i18n("Fill with Foreground Color"));
}

void KisSelectionManager::fillBackgroundColor()
{
    fill(m_view->resourceProvider()->bgColor(), false, i18n("Fill with Background Color"));
}

void KisSelectionManager::fillPattern()
{
    fill(KoColor(), true, i18n("Fill with Pattern"));
}

void KisSelectionManager::copySelectionToNewLayer()
{
    copy();
    paste();
}

void KisSelectionManager::cutToNewLayer()
{
    cut();
    paste();
}

void KisSelectionManager::toggleDisplaySelection()
{
    KisCanvasDecoration* decoration = m_view->canvasBase()->decoration("selection");
    if (decoration) decoration->toggleVisibility();
}

bool KisSelectionManager::displaySelection()
{
    return m_toggleDisplaySelection->isChecked();
}

void KisSelectionManager::applySelectionFilter(KisSelectionFilter *filter)
{
    KisImageWSP image = m_view->image();
    if (!image) return;

    KisSelectionSP selection = m_view->selection();
    if (!selection) return;

    KisSelectionTransaction transaction(filter->name(), image, selection);

    KisPixelSelectionSP mergedSelection = selection->mergedPixelSelection();
    QRect processingRect = filter->changeRect(mergedSelection->selectedExactRect());

    filter->process(mergedSelection, processingRect);

    transaction.commit(image->undoAdapter());
    selection->setDirty(processingRect);
    selectionChanged();
}

void KisSelectionManager::invert()
{
    applySelectionFilter(new KisInvertSelectionFilter());
}

void KisSelectionManager::grow(qint32 xRadius, qint32 yRadius)
{
    applySelectionFilter(new KisGrowSelectionFilter(xRadius, yRadius));
}

void KisSelectionManager::shrink(qint32 xRadius, qint32 yRadius, bool edgeLock)
{
    applySelectionFilter(new KisShrinkSelectionFilter(xRadius, yRadius, edgeLock));
}

void KisSelectionManager::smooth()
{
    applySelectionFilter(new KisSmoothSelectionFilter());
}

void KisSelectionManager::erode()
{
    applySelectionFilter(new KisErodeSelectionFilter());
}

void KisSelectionManager::dilate()
{
    applySelectionFilter(new KisDilateSelectionFilter());
}

void KisSelectionManager::border(qint32 xRadius, qint32 yRadius)
{
    applySelectionFilter(new KisBorderSelectionFilter(xRadius, yRadius));
}

void KisSelectionManager::feather(qint32 radius)
{
    applySelectionFilter(new KisFeatherSelectionFilter(radius));
}

void KisSelectionManager::shapeSelectionChanged()
{
    KoShapeManager* shapeManager = m_view->canvasBase()->globalShapeManager();

    KoSelection * selection = shapeManager->selection();
    QList<KoShape*> selectedShapes = selection->selectedShapes();

    KoLineBorder* border = new KoLineBorder(0, Qt::lightGray);
    foreach(KoShape* shape, shapeManager->shapes()) {
        if (dynamic_cast<KisShapeSelection*>(shape->parent())) {
            if (selectedShapes.contains(shape))
                shape->setBorder(border);
            else
                shape->setBorder(0);
        }
    }
}

void KisSelectionManager::imageResizeToSelection()
{
    KisSelectionSP selection = m_view->selection();
    KisImageWSP image = m_view->image();

    if (image && selection) {
        image->undoAdapter()->beginMacro(i18n("Resize Image to Size of Selection"));
        image->resize(selection->selectedExactRect(), true);
        image->undoAdapter()->endMacro();
    }
}

void KisSelectionManager::copyFromDevice(KisPaintDeviceSP device)
{
    KisImageWSP image = m_view->image();
    if (!image) return;

    KisSelectionSP selection = m_view->selection();

    QRect r = (selection) ? selection->selectedExactRect() : image->bounds();

    KisPaintDeviceSP clip = new KisPaintDevice(device->colorSpace());
    Q_CHECK_PTR(clip);

    const KoColorSpace * cs = clip->colorSpace();

    // TODO if the source is linked... copy from all linked layers?!?

    // Copy image data
    KisPainter gc;
    gc.begin(clip);
    gc.setCompositeOp(COMPOSITE_COPY);
    gc.bitBlt(0, 0, device, r.x(), r.y(), r.width(), r.height());
    gc.end();

    if (selection) {
        // Apply selection mask.
        KisPixelSelectionSP selectionProjection = selection->projection();
        KisHLineIteratorSP layerIt = clip->createHLineIteratorNG(0, 0, r.width());
        KisHLineConstIteratorPixel selectionIt = selectionProjection->createHLineIterator(r.x(), r.y(), r.width());
        //KisHLineConstIteratorSP selectionIt = selectionProjection->createHLineConstIteratorNG(r.x(), r.y(), r.width());

        for (qint32 y = 0; y < r.height(); y++) {

            for (qint32 x = 0; x < r.width(); x++) {

                cs->applyAlphaU8Mask(layerIt->rawData(), selectionIt.oldRawData(), 1);

                layerIt->nextPixel();
                ++selectionIt;
            }
            layerIt->nextRow();
            selectionIt.nextRow();
        }
    }

    m_clipboard->setClip(clip, r.topLeft());
}

#include "kis_selection_manager.moc"<|MERGE_RESOLUTION|>--- conflicted
+++ resolved
@@ -364,14 +364,8 @@
 
         KisSelectedTransaction transaction(i18n("Cut"), layer);
 
-<<<<<<< HEAD
         layer->paintDevice()->clearSelection(m_view->selection());
         QRect rect = m_view->selection()->selectedRect();
-        deselect();
-=======
-    layer->paintDevice()->clearSelection(m_view->selection());
-    QRect rect = m_view->selection()->selectedRect();
->>>>>>> abefa0a8
 
         transaction.commit(m_view->image()->undoAdapter());
 
