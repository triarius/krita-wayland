--- conflicted
+++ resolved
@@ -96,25 +96,6 @@
     qputenv("QT_QPA_PLATFORM", "xcb");
 #endif
 
-<<<<<<< HEAD
-    /**
-     * Disable debug output by default. (krita.input enables tablet debugging.)
-     * Debug logs can be controlled by an environment variable QT_LOGGING_RULES.
-     *
-     * As an example, to get full debug output, run the following:
-     * export QT_LOGGING_RULES="krita*=true"; krita
-     *
-     * See: http://doc.qt.io/qt-5/qloggingcategory.html
-     */
-    QLoggingCategory::setFilterRules("krita*.debug=false\n"
-                                     "krita*.warning=true\n"
-                                     "krita.tabletlog=true"
-#ifdef Q_OS_WIN
-                                     "\nqt.qpa.gl=true"
-#endif
-                                     );
-=======
->>>>>>> 26e43cd8
 
     // A per-user unique string, without /, because QLocalServer cannot use names with a / in it
     QString key = "Krita3" + QDesktopServices::storageLocation(QDesktopServices::HomeLocation).replace("/", "_");
