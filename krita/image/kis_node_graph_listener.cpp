--- conflicted
+++ resolved
@@ -19,14 +19,9 @@
 
 #include "kis_node_graph_listener.h"
 
-<<<<<<< HEAD
 #include "kis_time_range.h"
 
-
-struct KisNodeGraphListener::Private
-=======
 struct Q_DECL_HIDDEN KisNodeGraphListener::Private
->>>>>>> 60260149
 {
     Private() : sequenceNumber(0) {}
     int sequenceNumber;
