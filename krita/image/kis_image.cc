--- conflicted
+++ resolved
@@ -98,13 +98,10 @@
 #include "kis_layer_projection_plane.h"
 
 #include "kis_update_time_monitor.h"
-<<<<<<< HEAD
 #include "kis_image_barrier_locker.h"
-=======
+
 #include <QtCore>
 #include <boost/bind.hpp>
-
->>>>>>> a9721710
 
 #include "kis_time_range.h"
 
@@ -1221,9 +1218,6 @@
     refreshHiddenArea(layer, bounds());
     refreshHiddenArea(prevLayer, bounds());
 
-<<<<<<< HEAD
-    bool prevAlphaDisabled = prevLayer->alphaChannelDisabled();
-=======
     QVector<KisSelectionMaskSP> selectionMasks;
     {
         QList<KisNodeSP> mergedNodes;
@@ -1231,7 +1225,6 @@
         mergedNodes << prevLayer;
         fetchSelectionMasks(mergedNodes, selectionMasks);
     }
->>>>>>> a9721710
 
     QRect layerProjectionExtent = this->projection()->extent();
     QRect prevLayerProjectionExtent = prevLayer->projection()->extent();
