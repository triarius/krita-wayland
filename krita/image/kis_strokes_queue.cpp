/*
 *  Copyright (c) 2011 Dmitry Kazakov <dimula73@gmail.com>
 *
 *  This program is free software; you can redistribute it and/or modify
 *  it under the terms of the GNU General Public License as published by
 *  the Free Software Foundation; either version 2 of the License, or
 *  (at your option) any later version.
 *
 *  This program is distributed in the hope that it will be useful,
 *  but WITHOUT ANY WARRANTY; without even the implied warranty of
 *  MERCHANTABILITY or FITNESS FOR A PARTICULAR PURPOSE.  See the
 *  GNU General Public License for more details.
 *
 *  You should have received a copy of the GNU General Public License
 *  along with this program; if not, write to the Free Software
 *  Foundation, Inc., 51 Franklin Street, Fifth Floor, Boston, MA 02110-1301, USA.
 */

#include "kis_strokes_queue.h"

#include <QQueue>
#include <QMutex>
#include <QMutexLocker>
#include "kis_stroke.h"
#include "kis_updater_context.h"

struct KisStrokesQueue::Private {
<<<<<<< HEAD
    Private() : needsExclusiveAccess(false), openedStrokesCounter(0) {}

    QQueue<KisStrokeSP> strokesQueue;
    bool needsExclusiveAccess;
    int openedStrokesCounter;
=======
    Private()
        : needsExclusiveAccess(false),
          wrapAroundModeSupported(false) {}

    QQueue<KisStrokeSP> strokesQueue;
    bool needsExclusiveAccess;
    bool wrapAroundModeSupported;
>>>>>>> 765fdbcd
    QMutex mutex;
};


KisStrokesQueue::KisStrokesQueue()
  : m_d(new Private)
{
}

KisStrokesQueue::~KisStrokesQueue()
{
    foreach(KisStrokeSP stroke, m_d->strokesQueue) {
        stroke->cancelStroke();
    }

    delete m_d;
}

KisStrokeId KisStrokesQueue::startStroke(KisStrokeStrategy *strokeStrategy)
{
    QMutexLocker locker(&m_d->mutex);

    KisStrokeSP stroke(new KisStroke(strokeStrategy));
    KisStrokeId id(stroke);
    strokeStrategy->setCancelStrokeId(id);
    m_d->strokesQueue.enqueue(stroke);
    m_d->openedStrokesCounter++;
    return id;
}

void KisStrokesQueue::addJob(KisStrokeId id, KisStrokeJobData *data)
{
    QMutexLocker locker(&m_d->mutex);

    KisStrokeSP stroke = id.toStrongRef();
    Q_ASSERT(stroke);
    stroke->addJob(data);
}

void KisStrokesQueue::endStroke(KisStrokeId id)
{
    QMutexLocker locker(&m_d->mutex);

    KisStrokeSP stroke = id.toStrongRef();
    Q_ASSERT(stroke);
    stroke->endStroke();
    m_d->openedStrokesCounter--;
}

bool KisStrokesQueue::cancelStroke(KisStrokeId id)
{
    QMutexLocker locker(&m_d->mutex);

    KisStrokeSP stroke = id.toStrongRef();
    if(stroke) {
        stroke->cancelStroke();
        m_d->openedStrokesCounter--;
    }
    return stroke;
}

void KisStrokesQueue::processQueue(KisUpdaterContext &updaterContext,
                                   bool externalJobsPending)
{
    updaterContext.lock();
    m_d->mutex.lock();

    while(updaterContext.hasSpareThread() &&
          processOneJob(updaterContext, externalJobsPending));

    m_d->mutex.unlock();
    updaterContext.unlock();
}

bool KisStrokesQueue::needsExclusiveAccess() const
{
    return m_d->needsExclusiveAccess;
}

bool KisStrokesQueue::wrapAroundModeSupported() const
{
    return m_d->wrapAroundModeSupported;
}

bool KisStrokesQueue::isEmpty() const
{
    QMutexLocker locker(&m_d->mutex);
    return m_d->strokesQueue.isEmpty();
}

qint32 KisStrokesQueue::sizeMetric() const
{
    QMutexLocker locker(&m_d->mutex);
    if(m_d->strokesQueue.isEmpty()) return 0;

    // just a rough approximation
    return m_d->strokesQueue.head()->numJobs() * m_d->strokesQueue.size();
}

QString KisStrokesQueue::currentStrokeName() const
{
    QMutexLocker locker(&m_d->mutex);
    if(m_d->strokesQueue.isEmpty()) return QString();

    return m_d->strokesQueue.head()->name();
}

bool KisStrokesQueue::hasOpenedStrokes() const
{
    QMutexLocker locker(&m_d->mutex);
    return m_d->openedStrokesCounter;
}

bool KisStrokesQueue::processOneJob(KisUpdaterContext &updaterContext,
                                    bool externalJobsPending)
{
    if(m_d->strokesQueue.isEmpty()) return false;
    bool result = false;

    qint32 numMergeJobs;
    qint32 numStrokeJobs;
    updaterContext.getJobsSnapshot(numMergeJobs, numStrokeJobs);

    if(checkStrokeState(numStrokeJobs) &&
       checkExclusiveProperty(numMergeJobs, numStrokeJobs) &&
       checkSequentialProperty(numMergeJobs, numStrokeJobs) &&
       checkBarrierProperty(numMergeJobs, numStrokeJobs,
                            externalJobsPending)) {

        KisStrokeSP stroke = m_d->strokesQueue.head();
        updaterContext.addStrokeJob(stroke->popOneJob());
        result = true;
    }

    return result;
}

bool KisStrokesQueue::checkStrokeState(bool hasStrokeJobsRunning)
{
    KisStrokeSP stroke = m_d->strokesQueue.head();
    bool result = false;

    /**
     * The stroke may be cancelled very fast. In this case it will
     * end up in the state:
     *
     * !stroke->isInitialized() && stroke->isEnded() && !stroke->hasJobs()
     *
     * This means that !isInitialised() doesn't imply there are any
     * jobs present.
     */

    if(!stroke->isInitialized() && stroke->hasJobs()) {
        m_d->needsExclusiveAccess = stroke->isExclusive();
        m_d->wrapAroundModeSupported = stroke->supportsWrapAroundMode();
        result = true;
    }
    else if(stroke->hasJobs()){
        result = true;
    }
    else if(stroke->isEnded() && !hasStrokeJobsRunning) {
        m_d->strokesQueue.dequeue(); // deleted by shared pointer
        m_d->needsExclusiveAccess = false;
        m_d->wrapAroundModeSupported = false;

        if(!m_d->strokesQueue.isEmpty()) {
            result = checkStrokeState(false);
        }
    }

    return result;
}

bool KisStrokesQueue::checkExclusiveProperty(qint32 numMergeJobs,
                                             qint32 numStrokeJobs)
{
    if(!m_d->strokesQueue.head()->isExclusive()) return true;
    Q_UNUSED(numMergeJobs);
    Q_UNUSED(numStrokeJobs);
    Q_ASSERT(!(numMergeJobs && numStrokeJobs));
    return numMergeJobs == 0;
}

bool KisStrokesQueue::checkSequentialProperty(qint32 numMergeJobs,
                                              qint32 numStrokeJobs)
{
    Q_UNUSED(numMergeJobs);

    KisStrokeSP stroke = m_d->strokesQueue.head();
    if(!stroke->prevJobSequential() && !stroke->nextJobSequential()) return true;

    Q_ASSERT(!stroke->prevJobSequential() || numStrokeJobs <= 1);
    return numStrokeJobs == 0;
}

bool KisStrokesQueue::checkBarrierProperty(qint32 numMergeJobs,
                                           qint32 numStrokeJobs,
                                           bool externalJobsPending)
{
    KisStrokeSP stroke = m_d->strokesQueue.head();
    if(!stroke->nextJobBarrier()) return true;

    return !numMergeJobs && !numStrokeJobs && !externalJobsPending;
}<|MERGE_RESOLUTION|>--- conflicted
+++ resolved
@@ -25,21 +25,15 @@
 #include "kis_updater_context.h"
 
 struct KisStrokesQueue::Private {
-<<<<<<< HEAD
-    Private() : needsExclusiveAccess(false), openedStrokesCounter(0) {}
+    Private()
+        : openedStrokesCounter(0),
+          needsExclusiveAccess(false),
+          wrapAroundModeSupported(false) {}
 
     QQueue<KisStrokeSP> strokesQueue;
-    bool needsExclusiveAccess;
     int openedStrokesCounter;
-=======
-    Private()
-        : needsExclusiveAccess(false),
-          wrapAroundModeSupported(false) {}
-
-    QQueue<KisStrokeSP> strokesQueue;
     bool needsExclusiveAccess;
     bool wrapAroundModeSupported;
->>>>>>> 765fdbcd
     QMutex mutex;
 };
 
