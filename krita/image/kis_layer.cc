/*
 *  Copyright (c) 2002 Patrick Julien <freak@codepimps.org>
 *  Copyright (c) 2005 C. Boemann <cbo@boemann.dk>
 *  Copyright (c) 2009 Dmitry Kazakov <dimula73@gmail.com>
 *
 *  This program is free software; you can redistribute it and/or modify
 *  it under the terms of the GNU General Public License as published by
 *  the Free Software Foundation; either version 2 of the License, or
 *  (at your option) any later version.
 *
 *  This program is distributed in the hope that it will be useful,
 *  but WITHOUT ANY WARRANTY; without even the implied warranty of
 *  MERCHANTABILITY or FITNESS FOR A PARTICULAR PURPOSE.  See the
 *  GNU General Public License for more details.
 *
 *  You should have received a copy of the GNU General Public License
 *  along with this program; if not, write to the Free Software
 *  Foundation, Inc., 51 Franklin Street, Fifth Floor, Boston, MA 02110-1301, USA.
 */

#include "kis_layer.h"


#include <klocale.h>
#include <QImage>
#include <QBitArray>
#include <QStack>
#include <QMutex>
#include <QMutexLocker>

#include <KoProperties.h>
#include <KoCompositeOpRegistry.h>
#include <KoColorSpace.h>

#include "kis_debug.h"
#include "kis_image.h"

#include "kis_painter.h"
#include "kis_mask.h"
#include "kis_effect_mask.h"
#include "kis_selection_mask.h"
#include "kis_meta_data_store.h"
#include "kis_selection.h"
#include "kis_paint_layer.h"

#include "kis_clone_layer.h"

#include "kis_psd_layer_style.h"

class KisSafeProjection {
public:
    KisPaintDeviceSP getDeviceLazy(KisPaintDeviceSP prototype) {
        QMutexLocker locker(&m_lock);

        if (!m_reusablePaintDevice) {
            m_reusablePaintDevice = new KisPaintDevice(*prototype);
        }
        if(!m_projection ||
           !(*m_projection->colorSpace() == *prototype->colorSpace())) {
            m_projection = m_reusablePaintDevice;
            m_projection->makeCloneFromRough(prototype, prototype->extent());
        }

        return m_projection;
    }

    void freeDevice() {
        QMutexLocker locker(&m_lock);
        m_projection = 0;
        if(m_reusablePaintDevice) {
            m_reusablePaintDevice->clear();
        }
    }

private:
    QMutex m_lock;
    KisPaintDeviceSP m_projection;
    KisPaintDeviceSP m_reusablePaintDevice;
};

class KisCloneLayersList {
public:
    void addClone(KisCloneLayerWSP cloneLayer) {
        m_clonesList.append(cloneLayer);
    }

    void removeClone(KisCloneLayerWSP cloneLayer) {
        m_clonesList.removeOne(cloneLayer);
    }

    void setDirty(const QRect &rect) {
        foreach(KisCloneLayerWSP clone, m_clonesList) {
            clone->setDirtyOriginal(rect);
        }
    }

    const QList<KisCloneLayerWSP> registeredClones() const {
        return m_clonesList;
    }

    bool hasClones() const {
        return !m_clonesList.isEmpty();
    }

private:
    QList<KisCloneLayerWSP> m_clonesList;
};

struct KisLayer::Private
{
    KisImageWSP image;
    QBitArray channelFlags;
    KisMetaData::Store* metaDataStore;
    KisSafeProjection safeProjection;
    KisCloneLayersList clonesList;
    KisPSDLayerStyle* layerStyle;
};


KisLayer::KisLayer(KisImageWSP image, const QString &name, quint8 opacity)
        : KisNode()
        , m_d(new Private)
{
    setName(name);
    setOpacity(opacity);
    m_d->image = image;
    m_d->metaDataStore = new KisMetaData::Store();
    m_d->layerStyle = 0;
}

KisLayer::KisLayer(const KisLayer& rhs)
        : KisNode(rhs)
        , m_d(new Private())
{
    if (this != &rhs) {
        m_d->image = rhs.m_d->image;
        m_d->metaDataStore = new KisMetaData::Store(*rhs.m_d->metaDataStore);
        if (rhs.m_d->layerStyle) {
            m_d->layerStyle = new KisPSDLayerStyle(*rhs.m_d->layerStyle);
        }
        else {
            m_d->layerStyle = 0;
        }
        setName(rhs.name());
    }
}

KisLayer::~KisLayer()
{
    delete m_d->layerStyle;
    delete m_d->metaDataStore;
    delete m_d;
}

const KoColorSpace * KisLayer::colorSpace() const
{
    if (m_d->image)
        return m_d->image->colorSpace();
    return 0;
}

const KoCompositeOp * KisLayer::compositeOp() const
{
    /**
     * FIXME: This function duplicates the same function from
     * KisMask. We can't move it to KisBaseNode as it doesn't
     * know anything about parent() method of KisNode
     * Please think it over...
     */

    KisNodeSP parentNode = parent();
    if (!parentNode) return 0;

    if (!parentNode->colorSpace()) return 0;
    const KoCompositeOp* op = parentNode->colorSpace()->compositeOp(compositeOpId());
    return op ? op : parentNode->colorSpace()->compositeOp(COMPOSITE_OVER);
}

<<<<<<< HEAD
KisPSDLayerStyle *KisLayer::layerStyle() const
{
    return m_d->layerStyle;
}

void KisLayer::setLayerStyle(KisPSDLayerStyle *layerStyle)
{
    delete m_d->layerStyle;
    m_d->layerStyle = layerStyle;
}

KoDocumentSectionModel::PropertyList KisLayer::sectionModelProperties() const
=======
KisDocumentSectionModel::PropertyList KisLayer::sectionModelProperties() const
>>>>>>> b1bbd053
{
    KisDocumentSectionModel::PropertyList l = KisBaseNode::sectionModelProperties();
    l << KisDocumentSectionModel::Property(i18n("Opacity"), i18n("%1%", percentOpacity()));
    if (compositeOp())
        l << KisDocumentSectionModel::Property(i18n("Composite Mode"), compositeOp()->description());
    return l;
}

void KisLayer::setSectionModelProperties(const KisDocumentSectionModel::PropertyList &properties)
{
    KisBaseNode::setSectionModelProperties(properties);
}

void KisLayer::disableAlphaChannel(bool disable)
{
    QBitArray newChannelFlags = m_d->channelFlags;

    if(newChannelFlags.isEmpty())
        newChannelFlags = colorSpace()->channelFlags(true, true);

    if(disable)
        newChannelFlags &= colorSpace()->channelFlags(true, false);
    else
        newChannelFlags |= colorSpace()->channelFlags(false, true);

    setChannelFlags(newChannelFlags);
}

bool KisLayer::alphaChannelDisabled() const
{
    QBitArray flags = colorSpace()->channelFlags(false, true) & m_d->channelFlags;
    return flags.count(true) == 0 && !m_d->channelFlags.isEmpty();
}


void KisLayer::setChannelFlags(const QBitArray & channelFlags)
{
    Q_ASSERT(channelFlags.isEmpty() ||((quint32)channelFlags.count() == colorSpace()->channelCount()));

    if (!channelFlags.isEmpty() &&
        channelFlags == QBitArray(channelFlags.size(), true)) {

        m_d->channelFlags.clear();
    } else {
        m_d->channelFlags = channelFlags;
    }
}

QBitArray & KisLayer::channelFlags() const
{
    return m_d->channelFlags;
}

bool KisLayer::temporary() const
{
    return nodeProperties().boolProperty("temporary", false);
}

void KisLayer::setTemporary(bool t)
{
    nodeProperties().setProperty("temporary", t);
}

KisImageWSP KisLayer::image() const
{
    return m_d->image;
}

void KisLayer::setImage(KisImageWSP image)
{
    m_d->image = image;
    for (uint i = 0; i < childCount(); ++i) {
        // Only layers know about the image
        KisLayer * layer = dynamic_cast<KisLayer*>(at(i).data());
        if (layer)
            layer->setImage(image);
    }
}

KisLayerSP KisLayer::createMergedLayer(KisLayerSP prevLayer)
{
    KisImageWSP my_image = image();

    QRect layerProjectionExtent = this->projection()->extent();
    QRect prevLayerProjectionExtent = prevLayer->projection()->extent();
    bool alphaDisabled = this->alphaChannelDisabled();
    bool prevAlphaDisabled = prevLayer->alphaChannelDisabled();

    KisPaintDeviceSP mergedDevice;

    if (this->compositeOpId() != prevLayer->compositeOpId() || prevLayer->opacity() != OPACITY_OPAQUE_U8) {

        mergedDevice = new KisPaintDevice(this->colorSpace(), "merged");
        KisPainter gc(mergedDevice);

        //Copy the pixels of previous layer with their actual alpha value
        prevLayer->disableAlphaChannel(false);

        gc.setChannelFlags(prevLayer->channelFlags());
        gc.setCompositeOp(mergedDevice->colorSpace()->compositeOp(prevLayer->compositeOpId()));
        gc.setOpacity(prevLayer->opacity());

        gc.bitBlt(prevLayerProjectionExtent.topLeft(), prevLayer->projection(), prevLayerProjectionExtent);

        //Restore the previous prevLayer disableAlpha status for correct undo/redo
        prevLayer->disableAlphaChannel(prevAlphaDisabled);

        //Paint the pixels of the current layer, using their actual alpha value
        if (alphaDisabled == prevAlphaDisabled) {
            this->disableAlphaChannel(false);
        }
        gc.setChannelFlags(this->channelFlags());
        gc.setCompositeOp(mergedDevice->colorSpace()->compositeOp(this->compositeOpId()));
        gc.setOpacity(this->opacity());

        gc.bitBlt(layerProjectionExtent.topLeft(), this->projection(), layerProjectionExtent);

        //Restore the layer disableAlpha status for correct undo/redo
        this->disableAlphaChannel(alphaDisabled);
    }
    else {
        //Copy prevLayer
        my_image->lock();
        mergedDevice = new KisPaintDevice(*prevLayer->projection());
        my_image->unlock();

        //Paint layer on the copy
        KisPainter gc(mergedDevice);
        if (alphaDisabled == prevAlphaDisabled) {
            this->disableAlphaChannel(false);
        }
        gc.setChannelFlags(this->channelFlags());
        gc.setCompositeOp(mergedDevice->colorSpace()->compositeOp(this->compositeOpId()));
        gc.setOpacity(this->opacity());

        gc.bitBlt(layerProjectionExtent.topLeft(), this->projection(), layerProjectionExtent);

        //Restore the layer disableAlpha status for correct undo/redo
        this->disableAlphaChannel(alphaDisabled);
    }

    return new KisPaintLayer(my_image, prevLayer->name(), OPACITY_OPAQUE_U8, mergedDevice);
}

void KisLayer::registerClone(KisCloneLayerWSP clone)
{
    m_d->clonesList.addClone(clone);
}

void KisLayer::unregisterClone(KisCloneLayerWSP clone)
{
    m_d->clonesList.removeClone(clone);
}

const QList<KisCloneLayerWSP> KisLayer::registeredClones() const
{
    return m_d->clonesList.registeredClones();
}

bool KisLayer::hasClones() const
{
    return m_d->clonesList.hasClones();
}

void KisLayer::updateClones(const QRect &rect)
{
    m_d->clonesList.setDirty(rect);
}

KisSelectionMaskSP KisLayer::selectionMask() const
{
    KoProperties properties;
    properties.setProperty("active", true);
    QList<KisNodeSP> masks = childNodes(QStringList("KisSelectionMask"), properties);

    // return the first visible mask
    foreach (KisNodeSP mask, masks) {
        if (mask->visible()) {
            return dynamic_cast<KisSelectionMask*>(mask.data());
        }
    }
    return 0;
}

KisSelectionSP KisLayer::selection() const
{
    if (selectionMask()) {
        return selectionMask()->selection();
    }
    else if (m_d->image) {
        return m_d->image->globalSelection();
    }
    else {
        return 0;
    }
}

///////////////////////////////////////////////////////////////////////
///////////////////////////////////////////////////////////////////////

QList<KisEffectMaskSP> KisLayer::effectMasks(KisNodeSP lastNode) const
{
    QList<KisEffectMaskSP> masks;

    if (childCount() > 0) {
        KoProperties properties;
        properties.setProperty("visible", true);
        QList<KisNodeSP> nodes = childNodes(QStringList("KisEffectMask"), properties);

        foreach(const KisNodeSP& node,  nodes) {
            if (node == lastNode) break;

            KisEffectMaskSP mask = dynamic_cast<KisEffectMask*>(const_cast<KisNode*>(node.data()));
            if (mask)
                masks.append(mask);
        }
    }
    return masks;
}

bool KisLayer::hasEffectMasks() const
{
    if (childCount() == 0) return false;

    KisNodeSP node = firstChild();
    while (node) {
        if (node->inherits("KisEffectMask") && node->visible()) {
            return true;
        }
        node = node->nextSibling();
    }

    return false;
}

QRect KisLayer::masksChangeRect(const QList<KisEffectMaskSP> &masks,
                                const QRect &requestedRect,
                                bool &rectVariesFlag) const
{
    rectVariesFlag = false;

    QRect prevChangeRect = requestedRect;

    /**
     * We set default value of the change rect for the case
     * when there is no mask at all
     */
    QRect changeRect = requestedRect;

    foreach(const KisEffectMaskSP& mask, masks) {
        changeRect = mask->changeRect(prevChangeRect);

        if (changeRect != prevChangeRect)
            rectVariesFlag = true;

        prevChangeRect = changeRect;
    }

    return changeRect;
}

QRect KisLayer::masksNeedRect(const QList<KisEffectMaskSP> &masks,
                              const QRect &changeRect,
                              QStack<QRect> &applyRects,
                              bool &rectVariesFlag) const
{
    rectVariesFlag = false;

    QRect prevNeedRect = changeRect;
    QRect needRect;

    for (qint32 i = masks.size() - 1; i >= 0; i--) {
        applyRects.push(prevNeedRect);

        needRect = masks[i]->needRect(prevNeedRect);

        if (prevNeedRect != needRect)
            rectVariesFlag = true;

        prevNeedRect = needRect;
    }

    return needRect;
}

KisNode::PositionToFilthy calculatePositionToFilthy(KisNodeSP nodeInQuestion,
                                           KisNodeSP filthy,
                                           KisNodeSP parent)
{
    if (parent == filthy || parent != filthy->parent()) {
        return KisNode::N_ABOVE_FILTHY;
    }

    if (nodeInQuestion == filthy) {
        return KisNode::N_FILTHY;
    }

    KisNodeSP node = nodeInQuestion->prevSibling();
    while (node) {
        if (node == filthy) {
            return KisNode::N_ABOVE_FILTHY;
        }
        node = node->prevSibling();
    }

    return KisNode::N_BELOW_FILTHY;
}

QRect KisLayer::applyMasks(const KisPaintDeviceSP source,
                           const KisPaintDeviceSP destination,
                           const QRect &requestedRect,
                           KisNodeSP filthyNode,
                           KisNodeSP lastNode) const
{
    Q_ASSERT(source);
    Q_ASSERT(destination);

    QList<KisEffectMaskSP> masks = effectMasks(lastNode);
    QRect changeRect;
    QRect needRect;

    if (masks.isEmpty()) {
        changeRect = requestedRect;
        if (source != destination) {
            copyOriginalToProjection(source, destination, requestedRect);
        }
    } else {
        QStack<QRect> applyRects;
        bool changeRectVaries;
        bool needRectVaries;

        /**
         * FIXME: Assume that varying of the changeRect has already
         * been taken into account while preparing walkers
         */
        changeRectVaries = false;
        changeRect = requestedRect;
        //changeRect = masksChangeRect(masks, requestedRect,
        //                             changeRectVaries);

        needRect = masksNeedRect(masks, changeRect,
                                 applyRects, needRectVaries);

        if (!changeRectVaries && !needRectVaries) {
            /**
             * A bit of optimization:
             * All filters will read/write exactly from/to the requested
             * rect so we needn't create temporary paint device,
             * just apply it onto destination
             */
            Q_ASSERT(needRect == requestedRect);

            if (source != destination) {
                copyOriginalToProjection(source, destination, needRect);
            }

            foreach(const KisEffectMaskSP& mask, masks) {
                const QRect maskApplyRect = applyRects.pop();
                const QRect maskNeedRect =
                    applyRects.isEmpty() ? needRect : applyRects.top();

                PositionToFilthy maskPosition = calculatePositionToFilthy(mask, filthyNode, const_cast<KisLayer*>(this));
                mask->apply(destination, maskApplyRect, maskNeedRect, maskPosition);
            }
            Q_ASSERT(applyRects.isEmpty());
        } else {
            /**
             * We can't eliminate additional copy-op
             * as filters' behaviour may be quite insane here,
             * so let them work on their own paintDevice =)
             */

            KisPaintDeviceSP tempDevice = new KisPaintDevice(colorSpace());
            tempDevice->prepareClone(source);
            copyOriginalToProjection(source, tempDevice, needRect);

            QRect maskApplyRect = applyRects.pop();
            QRect maskNeedRect = needRect;

            foreach(const KisEffectMaskSP& mask, masks) {
                PositionToFilthy maskPosition = calculatePositionToFilthy(mask, filthyNode, const_cast<KisLayer*>(this));
                mask->apply(tempDevice, maskApplyRect, maskNeedRect, maskPosition);

                if (!applyRects.isEmpty()) {
                    maskNeedRect = maskApplyRect;
                    maskApplyRect = applyRects.pop();
                }
            }
            Q_ASSERT(applyRects.isEmpty());

            KisPainter gc2(destination);
            gc2.setCompositeOp(colorSpace()->compositeOp(COMPOSITE_COPY));
            gc2.bitBlt(changeRect.topLeft(), tempDevice, changeRect);
        }
    }

    return changeRect;
}

QRect KisLayer::updateProjection(const QRect& rect, KisNodeSP filthyNode)
{
    QRect updatedRect = rect;
    KisPaintDeviceSP originalDevice = original();
    if (!rect.isValid() ||
            !visible() ||
            !originalDevice) return QRect();

    if (!needProjection() && !hasEffectMasks()) {
        m_d->safeProjection.freeDevice();
    } else {

        if (!updatedRect.isEmpty()) {
            KisPaintDeviceSP projection =
                m_d->safeProjection.getDeviceLazy(originalDevice);

            updatedRect = applyMasks(originalDevice, projection,
                                     updatedRect, filthyNode, 0);
        }
    }

    return updatedRect;
}

QRect KisLayer::partialChangeRect(KisNodeSP lastNode, const QRect& rect)
{
    bool changeRectVaries = false;
    QRect changeRect = outgoingChangeRect(rect);
    changeRect = masksChangeRect(effectMasks(lastNode), changeRect,
                                 changeRectVaries);

    return changeRect;
}

/**
 * \p rect is a dirty rect in layer's original() coordinates!
 */
void KisLayer::buildProjectionUpToNode(KisPaintDeviceSP projection, KisNodeSP lastNode, const QRect& rect)
{
    QRect changeRect = partialChangeRect(lastNode, rect);

    KisPaintDeviceSP originalDevice = original();

    KIS_ASSERT_RECOVER_RETURN(needProjection() || hasEffectMasks());

    if (!changeRect.isEmpty()) {
        applyMasks(originalDevice, projection,
                   changeRect, this, lastNode);
    }
}

bool KisLayer::needProjection() const
{
    return false;
}

void KisLayer::copyOriginalToProjection(const KisPaintDeviceSP original,
                                        KisPaintDeviceSP projection,
                                        const QRect& rect) const
{
    KisPainter gc(projection);
    gc.setCompositeOp(colorSpace()->compositeOp(COMPOSITE_COPY));
    gc.bitBlt(rect.topLeft(), original, rect);
}


KisPaintDeviceSP KisLayer::projection() const
{
    KisPaintDeviceSP originalDevice = original();

    return needProjection() || hasEffectMasks() ?
        m_d->safeProjection.getDeviceLazy(originalDevice) : originalDevice;
}

QRect KisLayer::changeRect(const QRect &rect, PositionToFilthy pos) const
{
    QRect changeRect = rect;
    changeRect = incomingChangeRect(changeRect);

    if(pos == KisNode::N_FILTHY) {
        bool changeRectVaries;
        changeRect = outgoingChangeRect(changeRect);
        changeRect = masksChangeRect(effectMasks(), changeRect, changeRectVaries);
    }

    // TODO: string comparizon: optimize!
    if (pos != KisNode::N_FILTHY &&
        pos != KisNode::N_FILTHY_PROJECTION &&
        compositeOpId() != COMPOSITE_COPY) {

        changeRect |= rect;
    }

    return changeRect;
}

QRect KisLayer::incomingChangeRect(const QRect &rect) const
{
    return rect;
}

QRect KisLayer::outgoingChangeRect(const QRect &rect) const
{
    return rect;
}

QImage KisLayer::createThumbnail(qint32 w, qint32 h)
{
    KisPaintDeviceSP originalDevice = original();

    return originalDevice ?
           originalDevice->createThumbnail(w, h,
                                           KoColorConversionTransformation::InternalRenderingIntent,
                                           KoColorConversionTransformation::InternalConversionFlags) : QImage();
}

qint32 KisLayer::x() const
{
    KisPaintDeviceSP originalDevice = original();
    return originalDevice ? originalDevice->x() : 0;
}
qint32 KisLayer::y() const
{
    KisPaintDeviceSP originalDevice = original();
    return originalDevice ? originalDevice->y() : 0;
}
void KisLayer::setX(qint32 x)
{
    KisPaintDeviceSP originalDevice = original();
    if (originalDevice)
        originalDevice->setX(x);
}
void KisLayer::setY(qint32 y)
{
    KisPaintDeviceSP originalDevice = original();
    if (originalDevice)
        originalDevice->setY(y);
}

QRect KisLayer::extent() const
{
    KisPaintDeviceSP originalDevice = original();
    return originalDevice ? originalDevice->extent() : QRect();
}

QRect KisLayer::exactBounds() const
{
    KisPaintDeviceSP originalDevice = original();
    return originalDevice ? originalDevice->exactBounds() : QRect();
}

KisLayerSP KisLayer::parentLayer() const
{
    return dynamic_cast<KisLayer*>(parent().data());
}

KisMetaData::Store* KisLayer::metaData()
{
    return m_d->metaDataStore;
}

#include "kis_layer.moc"<|MERGE_RESOLUTION|>--- conflicted
+++ resolved
@@ -176,7 +176,6 @@
     return op ? op : parentNode->colorSpace()->compositeOp(COMPOSITE_OVER);
 }
 
-<<<<<<< HEAD
 KisPSDLayerStyle *KisLayer::layerStyle() const
 {
     return m_d->layerStyle;
@@ -188,10 +187,7 @@
     m_d->layerStyle = layerStyle;
 }
 
-KoDocumentSectionModel::PropertyList KisLayer::sectionModelProperties() const
-=======
 KisDocumentSectionModel::PropertyList KisLayer::sectionModelProperties() const
->>>>>>> b1bbd053
 {
     KisDocumentSectionModel::PropertyList l = KisBaseNode::sectionModelProperties();
     l << KisDocumentSectionModel::Property(i18n("Opacity"), i18n("%1%", percentOpacity()));
