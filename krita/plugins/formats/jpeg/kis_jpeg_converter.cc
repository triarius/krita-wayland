--- conflicted
+++ resolved
@@ -39,14 +39,9 @@
 #include <QApplication>
 
 #include <QMessageBox>
+
 #include <klocale.h>
 #include <kurl.h>
-<<<<<<< HEAD
-
-#include <kio/netaccess.h>
-#include <kio/deletejob.h>
-=======
->>>>>>> 29bc9aac
 
 #include <KoDocumentInfo.h>
 #include <KoColorSpace.h>
