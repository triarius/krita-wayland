/*
 *  Copyright (c) 2007 Cyrille Berger <cberger@cberger.net>
 *
 *  This library is free software; you can redistribute it and/or modify
 *  it under the terms of the GNU Lesser General Public License as published by
 *  the Free Software Foundation; version 2.1 of the License.
 *
 *  This library is distributed in the hope that it will be useful,
 *  but WITHOUT ANY WARRANTY; without even the implied warranty of
 *  MERCHANTABILITY or FITNESS FOR A PARTICULAR PURPOSE.  See the
 *  GNU Lesser General Public License for more details.
 *
 *  You should have received a copy of the GNU Lesser General Public License
 *  along with this program; if not, write to the Free Software
 *  Foundation, Inc., 51 Franklin Street, Fifth Floor, Boston, MA 02110-1301, USA.
 */

#ifndef _ORA_CONVERTER_H_
#define _ORA_CONVERTER_H_

#include <stdio.h>

#include <QObject>

<<<<<<< HEAD
#include <kio/job.h>
#include <kurl.h>

=======
>>>>>>> 29bc9aac
#include "kis_png_converter.h"
#include "kis_types.h"

class KisDocument;

class OraConverter : public QObject
{
    Q_OBJECT
public:
    OraConverter(KisDocument *doc);
    virtual ~OraConverter();
public:
    KisImageBuilder_Result buildImage(const KUrl& uri);
    KisImageBuilder_Result buildFile(const KUrl& uri, KisImageWSP image, vKisNodeSP activeNodes);
    /**
     * Retrieve the constructed image
     */
    KisImageWSP image();
    vKisNodeSP activeNodes();
public Q_SLOTS:
    virtual void cancel();
private:
    KisImageWSP m_image;
    KisDocument *m_doc;
    vKisNodeSP m_activeNodes;
    bool m_stop;
};

#endif<|MERGE_RESOLUTION|>--- conflicted
+++ resolved
@@ -22,12 +22,6 @@
 
 #include <QObject>
 
-<<<<<<< HEAD
-#include <kio/job.h>
-#include <kurl.h>
-
-=======
->>>>>>> 29bc9aac
 #include "kis_png_converter.h"
 #include "kis_types.h"
 
