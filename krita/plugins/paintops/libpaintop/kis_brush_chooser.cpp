--- conflicted
+++ resolved
@@ -354,13 +354,10 @@
     m_slSize->setValue(newWidth);
 }
 
-<<<<<<< HEAD
+void KisBrushChooser::setImage(KisImageWSP image)
+{
+    m_image = image;
+}
+
 #include "moc_kis_brush_chooser.cpp"
-=======
-void KisBrushChooser::setImage(KisImageWSP image)
-{
-    m_image = image;
-}
-
-#include "kis_brush_chooser.moc"
->>>>>>> 66df0c7b
+
