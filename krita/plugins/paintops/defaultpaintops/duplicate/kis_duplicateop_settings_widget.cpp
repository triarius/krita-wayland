--- conflicted
+++ resolved
@@ -66,15 +66,10 @@
     writeConfiguration(config);
     return config;
 }
-<<<<<<< HEAD
-=======
 
 KisPaintopLodLimitations KisDuplicateOpSettingsWidget::lodLimitations() const
 {
     KisPaintopLodLimitations l = KisBrushBasedPaintopOptionWidget::lodLimitations();
     l.blockers << KoID("clone-brush", i18nc("PaintOp LoD limitation", "Clone Brush (temporarily disabled)"));
     return l;
-}
-
-#include "kis_duplicateop_settings_widget.moc"
->>>>>>> f6cd36e0
+}