include_directories(
    ${CMAKE_CURRENT_SOURCE_DIR}/qtlockedfile
)

include_directories(SYSTEM
    ${EIGEN3_INCLUDE_DIR}
    ${OCIO_INCLUDE_DIR}
)

add_subdirectory( tests )

if (APPLE)
    find_library(FOUNDATION_LIBRARY Foundation)
    find_library(APPKIT_LIBRARY AppKit)
endif ()

set(kritaui_LIB_SRCS
    canvas/kis_canvas_widget_base.cpp
    canvas/kis_canvas2.cpp
    canvas/kis_canvas_updates_compressor.cpp
    canvas/kis_canvas_controller.cpp
    canvas/kis_display_color_converter.cpp
    canvas/kis_display_filter.cpp
    canvas/kis_exposure_gamma_correction_interface.cpp
    canvas/kis_tool_proxy.cpp
    canvas/kis_canvas_decoration.cc
    canvas/kis_coordinates_converter.cpp
    canvas/kis_grid_manager.cpp
    canvas/kis_grid_decoration.cpp
    canvas/kis_grid_config.cpp
    canvas/kis_prescaled_projection.cpp
    canvas/kis_qpainter_canvas.cpp
    canvas/kis_projection_backend.cpp
    canvas/kis_update_info.cpp
    canvas/kis_image_patch.cpp
    canvas/kis_image_pyramid.cpp
    canvas/kis_infinity_manager.cpp
    canvas/kis_change_guides_command.cpp
    canvas/kis_guides_decoration.cpp
    canvas/kis_guides_manager.cpp
    canvas/kis_guides_config.cpp
    canvas/kis_snap_config.cpp
    canvas/kis_snap_line_strategy.cpp
    canvas/KisSnapPointStrategy.cpp
    canvas/KisSnapPixelStrategy.cpp
	canvas/KisMirrorAxisConfig.cpp
	dialogs/kis_about_application.cpp
    dialogs/kis_dlg_adj_layer_props.cc
    dialogs/kis_dlg_adjustment_layer.cc
    dialogs/kis_dlg_filter.cpp
    dialogs/kis_dlg_generator_layer.cpp
    dialogs/kis_dlg_file_layer.cpp
    dialogs/kis_dlg_filter.cpp
    dialogs/kis_dlg_stroke_selection_properties.cpp
    dialogs/kis_dlg_image_properties.cc
    dialogs/kis_dlg_layer_properties.cc
    dialogs/kis_dlg_preferences.cc
    dialogs/slider_and_spin_box_sync.cpp
    dialogs/kis_dlg_blacklist_cleanup.cpp
    dialogs/kis_dlg_layer_style.cpp
    dialogs/kis_dlg_png_import.cpp
    dialogs/kis_dlg_import_image_sequence.cpp
    dialogs/kis_delayed_save_dialog.cpp
    dialogs/KisSessionManagerDialog.cpp
    dialogs/KisNewWindowLayoutDialog.cpp
    dialogs/KisDlgChangeCloneSource.cpp
    flake/kis_node_dummies_graph.cpp
    flake/kis_dummies_facade_base.cpp
    flake/kis_dummies_facade.cpp
    flake/kis_node_shapes_graph.cpp
    flake/kis_node_shape.cpp
    flake/kis_shape_controller.cpp
    flake/kis_shape_layer.cc
    flake/kis_shape_layer_canvas.cpp
    flake/kis_shape_selection.cpp
    flake/kis_shape_selection_canvas.cpp
    flake/kis_shape_selection_model.cpp
    flake/kis_take_all_shapes_command.cpp
    brushhud/kis_uniform_paintop_property_widget.cpp
    brushhud/kis_brush_hud.cpp
    brushhud/kis_round_hud_button.cpp
    brushhud/kis_dlg_brush_hud_config.cpp
    brushhud/kis_brush_hud_properties_list.cpp
    brushhud/kis_brush_hud_properties_config.cpp

    kis_aspect_ratio_locker.cpp
    kis_autogradient.cc
    kis_bookmarked_configurations_editor.cc
    kis_bookmarked_configurations_model.cc
    kis_bookmarked_filter_configurations_model.cc
    KisPaintopPropertiesBase.cpp
    kis_canvas_resource_provider.cpp
    kis_derived_resources.cpp
    kis_categories_mapper.cpp
    kis_categorized_list_model.cpp
    kis_categorized_item_delegate.cpp
    kis_clipboard.cc
    kis_config.cc
    KisOcioConfiguration.cpp
    kis_control_frame.cpp
    kis_composite_ops_model.cc
    kis_paint_ops_model.cpp
    kis_cursor.cc
    kis_cursor_cache.cpp
    kis_custom_pattern.cc
    kis_file_layer.cpp
    kis_change_file_layer_command.h
    kis_safe_document_loader.cpp
    kis_splash_screen.cpp
    kis_filter_manager.cc
    kis_filters_model.cc
    KisImageBarrierLockerWithFeedback.cpp
    kis_image_manager.cc
    kis_image_view_converter.cpp
    kis_import_catcher.cc
    kis_layer_manager.cc
    kis_mask_manager.cc
    kis_mimedata.cpp
    kis_node_commands_adapter.cpp
    kis_node_manager.cpp
    kis_node_juggler_compressed.cpp
    kis_node_selection_adapter.cpp
    kis_node_insertion_adapter.cpp
    KisNodeDisplayModeAdapter.cpp
    kis_node_model.cpp
    kis_node_filter_proxy_model.cpp
    kis_model_index_converter_base.cpp
    kis_model_index_converter.cpp
    kis_model_index_converter_show_all.cpp
    kis_painting_assistant.cc
    kis_painting_assistants_decoration.cpp
    KisDecorationsManager.cpp
    kis_paintop_box.cc
    kis_paintop_option.cpp
    kis_paintop_options_model.cpp
    kis_paintop_settings_widget.cpp
    kis_popup_palette.cpp
    kis_png_converter.cpp
    kis_preference_set_registry.cpp
    KisResourceServerProvider.cpp
    KisResourceBundleServerProvider.cpp
    KisSelectedShapesProxy.cpp
    kis_selection_decoration.cc
    kis_selection_manager.cc
    KisSelectionActionsAdapter.cpp
    kis_statusbar.cc
    kis_zoom_manager.cc
    kis_favorite_resource_manager.cpp
    kis_workspace_resource.cpp
    kis_action.cpp
    kis_action_manager.cpp
    KisActionPlugin.cpp
    kis_canvas_controls_manager.cpp
    kis_tooltip_manager.cpp
    kis_multinode_property.cpp
    kis_stopgradient_editor.cpp
    KisWelcomePageWidget.cpp
    KisChangeCloneLayersCommand.cpp

    kisexiv2/kis_exif_io.cpp
    kisexiv2/kis_exiv2.cpp
    kisexiv2/kis_iptc_io.cpp
    kisexiv2/kis_xmp_io.cpp

    opengl/kis_opengl.cpp
    opengl/kis_opengl_canvas2.cpp
    opengl/kis_opengl_canvas_debugger.cpp
    opengl/kis_opengl_image_textures.cpp
    opengl/kis_texture_tile.cpp
    opengl/kis_opengl_shader_loader.cpp
    opengl/kis_texture_tile_info_pool.cpp
    opengl/KisOpenGLUpdateInfoBuilder.cpp
    opengl/KisOpenGLModeProber.cpp
    opengl/KisScreenInformationAdapter.cpp
    kis_fps_decoration.cpp

    tool/KisToolChangesTracker.cpp
    tool/KisToolChangesTrackerData.cpp
    tool/kis_selection_tool_helper.cpp
    tool/kis_selection_tool_config_widget_helper.cpp
    tool/kis_rectangle_constraint_widget.cpp
    tool/kis_shape_tool_helper.cpp
    tool/kis_tool.cc
    tool/kis_delegated_tool_policies.cpp
    tool/kis_tool_freehand.cc
    tool/kis_speed_smoother.cpp
    tool/kis_painting_information_builder.cpp
    tool/kis_stabilized_events_sampler.cpp
    tool/kis_tool_freehand_helper.cpp
    tool/kis_tool_multihand_helper.cpp
    tool/kis_figure_painting_tool_helper.cpp
    tool/kis_tool_paint.cc
    tool/kis_tool_shape.cc
    tool/kis_tool_ellipse_base.cpp
    tool/kis_tool_rectangle_base.cpp
    tool/kis_tool_polyline_base.cpp
    tool/kis_tool_utils.cpp
    tool/kis_resources_snapshot.cpp
    tool/kis_smoothing_options.cpp
    tool/KisStabilizerDelayedPaintHelper.cpp
    tool/KisStrokeSpeedMonitor.cpp
    tool/strokes/freehand_stroke.cpp
    tool/strokes/KisStrokeEfficiencyMeasurer.cpp
    tool/strokes/kis_painter_based_stroke_strategy.cpp
    tool/strokes/kis_filter_stroke_strategy.cpp
    tool/strokes/kis_color_picker_stroke_strategy.cpp
    tool/strokes/KisFreehandStrokeInfo.cpp
    tool/strokes/KisMaskedFreehandStrokePainter.cpp
    tool/strokes/KisMaskingBrushRenderer.cpp
    tool/strokes/KisMaskingBrushCompositeOpFactory.cpp
    tool/strokes/move_stroke_strategy.cpp
    tool/KisSelectionToolFactoryBase.cpp
    tool/KisToolPaintFactoryBase.cpp

    widgets/kis_cmb_composite.cc
    widgets/kis_cmb_contour.cpp
    widgets/kis_cmb_gradient.cpp
    widgets/kis_paintop_list_widget.cpp
    widgets/kis_cmb_idlist.cc
    widgets/kis_color_space_selector.cc
    widgets/kis_advanced_color_space_selector.cc
    widgets/kis_cie_tongue_widget.cpp
    widgets/kis_tone_curve_widget.cpp
    widgets/kis_curve_widget.cpp
    widgets/kis_custom_image_widget.cc
    widgets/kis_image_from_clipboard_widget.cpp
    widgets/kis_double_widget.cc
    widgets/kis_filter_selector_widget.cc
    widgets/kis_gradient_chooser.cc
    widgets/kis_iconwidget.cc
    widgets/kis_mask_widgets.cpp
    widgets/kis_meta_data_merge_strategy_chooser_widget.cc
    widgets/kis_multi_bool_filter_widget.cc
    widgets/kis_multi_double_filter_widget.cc
    widgets/kis_multi_integer_filter_widget.cc
    widgets/kis_multipliers_double_slider_spinbox.cpp
    widgets/kis_paintop_presets_popup.cpp
    widgets/kis_tool_options_popup.cpp
    widgets/kis_paintop_presets_chooser_popup.cpp
    widgets/kis_paintop_presets_save.cpp
    widgets/kis_paintop_preset_icon_library.cpp
    widgets/kis_pattern_chooser.cc

    widgets/kis_preset_chooser.cpp
    widgets/kis_progress_widget.cpp
    widgets/kis_selection_options.cc
    widgets/kis_scratch_pad.cpp
    widgets/kis_scratch_pad_event_filter.cpp
    widgets/kis_preset_selector_strip.cpp
    widgets/kis_slider_spin_box.cpp
    widgets/KisSelectionPropertySlider.cpp
    widgets/kis_size_group.cpp
    widgets/kis_size_group_p.cpp
    widgets/kis_wdg_generator.cpp
    widgets/kis_workspace_chooser.cpp
    widgets/kis_categorized_list_view.cpp
    widgets/kis_widget_chooser.cpp
    widgets/kis_tool_button.cpp
    widgets/kis_floating_message.cpp
    widgets/kis_lod_availability_widget.cpp
    widgets/kis_color_label_selector_widget.cpp
    widgets/kis_color_filter_combo.cpp
    widgets/kis_elided_label.cpp
    widgets/kis_stopgradient_slider_widget.cpp
    widgets/kis_preset_live_preview_view.cpp
    widgets/KisScreenColorPicker.cpp
    widgets/KoDualColorButton.cpp
    widgets/KoStrokeConfigWidget.cpp
    widgets/KoFillConfigWidget.cpp
    widgets/KisLayerStyleAngleSelector.cpp
    widgets/KisMemoryReportButton.cpp
    widgets/KisDitherWidget.cpp

    KisPaletteEditor.cpp
    dialogs/KisDlgPaletteEditor.cpp

    widgets/KisNewsWidget.cpp
    widgets/KisGamutMaskToolbar.cpp

    utils/kis_document_aware_spin_box_unit_manager.cpp
    utils/KisSpinBoxSplineUnitConverter.cpp
    utils/KisClipboardUtil.cpp
    utils/KisDitherUtil.cpp

    input/kis_input_manager.cpp
    input/kis_input_manager_p.cpp
    input/kis_extended_modifiers_mapper.cpp
    input/kis_abstract_input_action.cpp
    input/kis_tool_invocation_action.cpp
    input/kis_pan_action.cpp
    input/kis_alternate_invocation_action.cpp
    input/kis_rotate_canvas_action.cpp
    input/kis_zoom_action.cpp
    input/kis_change_frame_action.cpp
    input/kis_gamma_exposure_action.cpp
    input/kis_show_palette_action.cpp
    input/kis_change_primary_setting_action.cpp
    input/kis_abstract_shortcut.cpp
    input/kis_native_gesture_shortcut.cpp
    input/kis_single_action_shortcut.cpp
    input/kis_stroke_shortcut.cpp
    input/kis_shortcut_matcher.cpp
    input/kis_select_layer_action.cpp
    input/KisQtWidgetsTweaker.cpp
    input/KisInputActionGroup.cpp
    input/kis_zoom_and_rotate_action.cpp

    operations/kis_operation.cpp
    operations/kis_operation_configuration.cpp
    operations/kis_operation_registry.cpp
    operations/kis_operation_ui_factory.cpp
    operations/kis_operation_ui_widget.cpp
    operations/kis_filter_selection_operation.cpp
    actions/kis_selection_action_factories.cpp
    actions/KisPasteActionFactories.cpp
    actions/KisTransformToolActivationCommand.cpp
    input/kis_touch_shortcut.cpp
    kis_document_undo_store.cpp
    kis_gui_context_command.cpp
    kis_gui_context_command_p.cpp
    input/kis_tablet_debugger.cpp
    input/kis_input_profile_manager.cpp
    input/kis_input_profile.cpp
    input/kis_shortcut_configuration.cpp
    input/config/kis_input_configuration_page.cpp
    input/config/kis_edit_profiles_dialog.cpp
    input/config/kis_input_profile_model.cpp
    input/config/kis_input_configuration_page_item.cpp
    input/config/kis_action_shortcuts_model.cpp
    input/config/kis_input_type_delegate.cpp
    input/config/kis_input_mode_delegate.cpp
    input/config/kis_input_button.cpp
    input/config/kis_input_editor_delegate.cpp
    input/config/kis_mouse_input_editor.cpp
    input/config/kis_wheel_input_editor.cpp
    input/config/kis_key_input_editor.cpp
    processing/fill_processing_visitor.cpp
    kis_asl_layer_style_serializer.cpp
    kis_psd_layer_style_resource.cpp
    canvas/kis_mirror_axis.cpp

    kis_abstract_perspective_grid.cpp
    
    KisApplication.cpp
    KisAutoSaveRecoveryDialog.cpp
    KisDetailsPane.cpp
    KisDocument.cpp
    KisCloneDocumentStroke.cpp
    kis_node_view_color_scheme.cpp
    KisImportExportFilter.cpp
    KisImportExportManager.cpp
    KisImportExportUtils.cpp
    kis_async_action_feedback.cpp
    KisMainWindow.cpp
    KisOpenPane.cpp
    KisPart.cpp
    KisPrintJob.cpp
    KisTemplate.cpp
    KisTemplateCreateDia.cpp
    KisTemplateGroup.cpp
    KisTemplates.cpp
    KisTemplatesPane.cpp
    KisTemplateTree.cpp
    KisUndoActionsUpdateManager.cpp
    KisView.cpp
<<<<<<< HEAD
    KisCanvasWindow.cpp
=======
    KisImportExportErrorCode.cpp
    KisImportExportAdditionalChecks.cpp
>>>>>>> 221737ae

    thememanager.cpp

    kis_mainwindow_observer.cpp
    KisViewManager.cpp
    kis_mirror_manager.cpp

    qtlockedfile/qtlockedfile.cpp

    qtsingleapplication/qtlocalpeer.cpp
    qtsingleapplication/qtsingleapplication.cpp

    KisResourceBundle.cpp
    KisResourceBundleManifest.cpp

    kis_md5_generator.cpp
    KisApplicationArguments.cpp

    KisNetworkAccessManager.cpp
    KisMultiFeedRSSModel.cpp
    KisRemoteFileFetcher.cpp

    KisSaveGroupVisitor.cpp
    KisWindowLayoutResource.cpp
    KisWindowLayoutManager.cpp
    KisSessionResource.cpp

    KisReferenceImagesDecoration.cpp
    KisReferenceImage.cpp
    flake/KisReferenceImagesLayer.cpp
    flake/KisReferenceImagesLayer.h
    KisMouseClickEater.cpp
)

if(WIN32)
    # Private headers are needed for:
    #    * KisDlgCustomTabletResolution
    #    * KisScreenInformationAdapter
    include_directories(SYSTEM ${Qt5Gui_PRIVATE_INCLUDE_DIRS})

    set(kritaui_LIB_SRCS
        ${kritaui_LIB_SRCS}
        qtlockedfile/qtlockedfile_win.cpp
    )
    if (NOT USE_QT_TABLET_WINDOWS)
        set(kritaui_LIB_SRCS
            ${kritaui_LIB_SRCS}
            input/wintab/kis_tablet_support_win.cpp
            input/wintab/kis_screen_size_choice_dialog.cpp
            input/wintab/kis_tablet_support_win8.cpp
            )
    else()
        set(kritaui_LIB_SRCS
            ${kritaui_LIB_SRCS}
            dialogs/KisDlgCustomTabletResolution.cpp
            )
    endif()
endif()

    set(kritaui_LIB_SRCS
        ${kritaui_LIB_SRCS}
        kis_animation_frame_cache.cpp
        kis_animation_cache_populator.cpp
        KisAsyncAnimationRendererBase.cpp
        KisAsyncAnimationCacheRenderer.cpp
        KisAsyncAnimationFramesSavingRenderer.cpp
        dialogs/KisAsyncAnimationRenderDialogBase.cpp
        dialogs/KisAsyncAnimationCacheRenderDialog.cpp
        dialogs/KisAsyncAnimationFramesSaveDialog.cpp
        canvas/kis_animation_player.cpp
        kis_animation_importer.cpp
        KisSyncedAudioPlayback.cpp
        KisFrameDataSerializer.cpp
        KisFrameCacheStore.cpp
        KisFrameCacheSwapper.cpp
        KisAbstractFrameCacheSwapper.cpp
        KisInMemoryFrameCacheSwapper.cpp

        input/wintab/drawpile_tablettester/tablettester.cpp
        input/wintab/drawpile_tablettester/tablettest.cpp
    )

if (UNIX)
    set(kritaui_LIB_SRCS
        ${kritaui_LIB_SRCS}
        qtlockedfile/qtlockedfile_unix.cpp
        )
endif()

if(APPLE)
    set(kritaui_LIB_SRCS
        ${kritaui_LIB_SRCS}
        osx.mm
    )
endif()

ki18n_wrap_ui(kritaui_LIB_SRCS
    widgets/KoFillConfigWidget.ui
    widgets/KoStrokeConfigWidget.ui
    widgets/KisDitherWidget.ui
    forms/wdgdlgpngimport.ui
    forms/wdgfullscreensettings.ui
    forms/wdgautogradient.ui
    forms/wdggeneralsettings.ui
    forms/wdgperformancesettings.ui
    forms/wdggenerators.ui
    forms/wdgbookmarkedconfigurationseditor.ui
    forms/wdgapplyprofile.ui
    forms/wdgcustompattern.ui
    forms/wdglayerproperties.ui
    forms/wdgcolorsettings.ui
    forms/wdgtabletsettings.ui
    forms/wdgcolorspaceselector.ui
    forms/wdgcolorspaceselectoradvanced.ui
    forms/wdgdisplaysettings.ui
    forms/kis_previewwidgetbase.ui
    forms/kis_matrix_widget.ui
    forms/wdgselectionoptions.ui
    forms/wdggeometryoptions.ui
    forms/wdgnewimage.ui
    forms/wdgimageproperties.ui
    forms/wdgmaskfromselection.ui
    forms/wdgmasksource.ui
    forms/wdgfilterdialog.ui
    forms/wdgmetadatamergestrategychooser.ui
    forms/wdgpaintoppresets.ui
    forms/wdgpaintopsettings.ui
    forms/wdgdlggeneratorlayer.ui
    forms/wdgdlgfilelayer.ui
    forms/wdgfilterselector.ui
    forms/wdgfilternodecreation.ui
    forms/wdgmultipliersdoublesliderspinbox.ui
    forms/wdgnodequerypatheditor.ui
    forms/wdgpresetselectorstrip.ui
    forms/wdgsavebrushpreset.ui
    forms/wdgpreseticonlibrary.ui
    forms/wdgdlgblacklistcleanup.ui
    forms/wdgrectangleconstraints.ui
    forms/wdgimportimagesequence.ui
    forms/wdgstrokeselectionproperties.ui
    forms/KisDetailsPaneBase.ui
    forms/KisOpenPaneBase.ui
    forms/wdgstopgradienteditor.ui
    forms/wdgsessionmanager.ui
    forms/wdgnewwindowlayout.ui
    forms/KisWelcomePage.ui
    forms/WdgDlgPaletteEditor.ui
    forms/KisNewsPage.ui
    forms/wdgGamutMaskToolbar.ui
    forms/wdgchangeclonesource.ui

    brushhud/kis_dlg_brush_hud_config.ui
    dialogs/kis_delayed_save_dialog.ui
    input/config/kis_input_configuration_page.ui
    input/config/kis_edit_profiles_dialog.ui
    input/config/kis_input_configuration_page_item.ui
    input/config/kis_mouse_input_editor.ui
    input/config/kis_wheel_input_editor.ui
    input/config/kis_key_input_editor.ui

    layerstyles/wdgBevelAndEmboss.ui
    layerstyles/wdgblendingoptions.ui
    layerstyles/WdgColorOverlay.ui
    layerstyles/wdgContour.ui
    layerstyles/wdgdropshadow.ui
    layerstyles/WdgGradientOverlay.ui
    layerstyles/wdgInnerGlow.ui
    layerstyles/wdglayerstyles.ui
    layerstyles/WdgPatternOverlay.ui
    layerstyles/WdgSatin.ui
    layerstyles/WdgStroke.ui
    layerstyles/wdgstylesselector.ui
    layerstyles/wdgTexture.ui
    layerstyles/wdgKisLayerStyleAngleSelector.ui

    wdgsplash.ui
    input/wintab/kis_screen_size_choice_dialog.ui
    input/wintab/drawpile_tablettester/tablettest.ui

)

if(WIN32)
    if(USE_QT_TABLET_WINDOWS)
        ki18n_wrap_ui(kritaui_LIB_SRCS
            dialogs/KisDlgCustomTabletResolution.ui
        )
    else()
        ki18n_wrap_ui(kritaui_LIB_SRCS
            input/wintab/kis_screen_size_choice_dialog.ui
        )
    endif()
endif()


add_library(kritaui SHARED ${kritaui_HEADERS_MOC} ${kritaui_LIB_SRCS} )
generate_export_header(kritaui BASE_NAME kritaui)

target_link_libraries(kritaui KF5::CoreAddons KF5::Completion KF5::I18n KF5::ItemViews Qt5::Network
                      kritaimpex kritacolor kritaimage kritalibbrush kritawidgets kritawidgetutils ${PNG_LIBRARIES} LibExiv2::LibExiv2
)

if (HAVE_QT_MULTIMEDIA)
    target_link_libraries(kritaui Qt5::Multimedia)
endif()

if (NOT WIN32 AND NOT APPLE)
  target_link_libraries(kritaui ${X11_X11_LIB}
                                ${X11_Xinput_LIB}
                                ${XCB_LIBRARIES})
endif()

if(APPLE)
    target_link_libraries(kritaui ${FOUNDATION_LIBRARY})
    target_link_libraries(kritaui ${APPKIT_LIBRARY})
endif ()


target_link_libraries(kritaui ${OPENEXR_LIBRARIES})

# Add VSync disable workaround
if(NOT WIN32 AND NOT APPLE)
    target_link_libraries(kritaui ${CMAKE_DL_LIBS} Qt5::X11Extras)
endif()

if(X11_FOUND)
    target_link_libraries(kritaui Qt5::X11Extras ${X11_LIBRARIES})
endif()

target_include_directories(kritaui
    PUBLIC
    $<BUILD_INTERFACE:${CMAKE_CURRENT_SOURCE_DIR}/canvas>
    $<BUILD_INTERFACE:${CMAKE_CURRENT_SOURCE_DIR}/flake>
    $<BUILD_INTERFACE:${CMAKE_CURRENT_SOURCE_DIR}/ora>
    $<BUILD_INTERFACE:${CMAKE_CURRENT_SOURCE_DIR}/tool>
    $<BUILD_INTERFACE:${CMAKE_CURRENT_SOURCE_DIR}/utils>
    $<BUILD_INTERFACE:${CMAKE_CURRENT_SOURCE_DIR}/widgets>
    $<BUILD_INTERFACE:${CMAKE_CURRENT_SOURCE_DIR}/input/wintab>
)

set_target_properties(kritaui
    PROPERTIES VERSION ${GENERIC_KRITA_LIB_VERSION} SOVERSION ${GENERIC_KRITA_LIB_SOVERSION}
)
install(TARGETS kritaui  ${INSTALL_TARGETS_DEFAULT_ARGS})


if (APPLE)
    install(FILES osx.stylesheet DESTINATION ${DATA_INSTALL_DIR}/krita)
endif ()<|MERGE_RESOLUTION|>--- conflicted
+++ resolved
@@ -363,12 +363,9 @@
     KisTemplateTree.cpp
     KisUndoActionsUpdateManager.cpp
     KisView.cpp
-<<<<<<< HEAD
     KisCanvasWindow.cpp
-=======
     KisImportExportErrorCode.cpp
     KisImportExportAdditionalChecks.cpp
->>>>>>> 221737ae
 
     thememanager.cpp
 
