--- conflicted
+++ resolved
@@ -30,11 +30,7 @@
     Q_OBJECT
 
 public:
-<<<<<<< HEAD
-    KisAutogradient(KoSegmentGradientSP gradient, QWidget *parent, const char* name, const QString& caption);
-=======
-    KisAutogradientEditor(KoSegmentGradient* gradient, QWidget *parent, const char* name, const QString& caption);
->>>>>>> 2f68711d
+    KisAutogradientEditor(KoSegmentGradientSP gradient, QWidget *parent, const char* name, const QString& caption);
     void activate();
 private:
     KoSegmentGradientSP m_autogradientResource;
