/* This file is part of the KDE project
 * Copyright (C) Boudewijn Rempt <boud@valdyas.org>, (C) 2006-2013
 * Copyright (C) 2015 Michael Abrahams <miabraha@gmail.com>
 *
 *  This program is free software; you can redistribute it and/or modify
 *  it under the terms of the GNU General Public License as published by
 *  the Free Software Foundation; either version 2 of the License, or
 *  (at your option) any later version.
 *
 *  This program is distributed in the hope that it will be useful,
 *  but WITHOUT ANY WARRANTY; without even the implied warranty of
 *  MERCHANTABILITY or FITNESS FOR A PARTICULAR PURPOSE.  See the
 *  GNU General Public License for more details.
 *
 *  You should have received a copy of the GNU General Public License
 *  along with this program; if not, write to the Free Software
 *  Foundation, Inc., 51 Franklin Street, Fifth Floor, Boston, MA 02110-1301, USA.
 */

#define GL_GLEXT_PROTOTYPES

#include "opengl/kis_opengl_canvas2.h"
#include "opengl/kis_opengl_canvas2_p.h"

#include "opengl/kis_opengl_shader_loader.h"
#include "opengl/kis_opengl_canvas_debugger.h"
#include "canvas/kis_canvas2.h"
#include "canvas/kis_coordinates_converter.h"
#include "canvas/kis_display_filter.h"
#include "canvas/kis_display_color_converter.h"
#include "kis_config.h"
#include "kis_config_notifier.h"
#include "kis_debug.h"

#include <QPainter>
#include <QPainterPath>
#include <QPointF>
#include <QMatrix>
#include <QTransform>
#include <QThread>
#include <QFile>
#include <QOpenGLShaderProgram>
#include <QOpenGLVertexArrayObject>
#include <QOpenGLBuffer>
#include <QMessageBox>

#ifndef Q_OS_OSX
#include <QOpenGLFunctions_2_1>
#endif

#define NEAR_VAL -1000.0
#define FAR_VAL 1000.0

#ifndef GL_CLAMP_TO_EDGE
#define GL_CLAMP_TO_EDGE 0x812F
#endif

#define PROGRAM_VERTEX_ATTRIBUTE 0
#define PROGRAM_TEXCOORD_ATTRIBUTE 1

static bool OPENGL_SUCCESS = false;

struct KisOpenGLCanvas2::Private
{
public:
    ~Private() {
        delete displayShader;
        delete checkerShader;
        delete solidColorShader;
        Sync::deleteSync(glSyncObject);
    }

    bool canvasInitialized{false};

    KisOpenGLImageTexturesSP openGLImageTextures;

    KisOpenGLShaderLoader shaderLoader;
    KisShaderProgram *displayShader{0};
    KisShaderProgram *checkerShader{0};
    KisShaderProgram *solidColorShader{0};
    bool displayShaderCompiledWithDisplayFilterSupport{false};

    GLfloat checkSizeScale;
    bool scrollCheckers;

    QSharedPointer<KisDisplayFilter> displayFilter;
    KisOpenGL::FilterMode filterMode;
    bool proofingConfigIsUpdated=false;

    GLsync glSyncObject{0};

    bool wrapAroundMode{false};

    // Stores a quad for drawing the canvas
    QOpenGLVertexArrayObject quadVAO;
    QOpenGLBuffer quadBuffers[2];

    // Stores data for drawing tool outlines
    QOpenGLVertexArrayObject outlineVAO;
    QOpenGLBuffer lineBuffer;

    QVector3D vertices[6];
    QVector2D texCoords[6];

#ifndef Q_OS_OSX
    QOpenGLFunctions_2_1 *glFn201;
#endif

    int xToColWithWrapCompensation(int x, const QRect &imageRect) {
        int firstImageColumn = openGLImageTextures->xToCol(imageRect.left());
        int lastImageColumn = openGLImageTextures->xToCol(imageRect.right());

        int colsPerImage = lastImageColumn - firstImageColumn + 1;
        int numWraps = floor(qreal(x) / imageRect.width());
        int remainder = x - imageRect.width() * numWraps;

        return colsPerImage * numWraps + openGLImageTextures->xToCol(remainder);
    }

    int yToRowWithWrapCompensation(int y, const QRect &imageRect) {
        int firstImageRow = openGLImageTextures->yToRow(imageRect.top());
        int lastImageRow = openGLImageTextures->yToRow(imageRect.bottom());

        int rowsPerImage = lastImageRow - firstImageRow + 1;
        int numWraps = floor(qreal(y) / imageRect.height());
        int remainder = y - imageRect.height() * numWraps;

        return rowsPerImage * numWraps + openGLImageTextures->yToRow(remainder);
    }

};

KisOpenGLCanvas2::KisOpenGLCanvas2(KisCanvas2 *canvas,
                                   KisCoordinatesConverter *coordinatesConverter,
                                   QWidget *parent,
                                   KisImageWSP image,
                                   KisDisplayColorConverter *colorConverter)
    : QOpenGLWidget(parent)
    , KisCanvasWidgetBase(canvas, coordinatesConverter)
    , d(new Private())
{
    KisConfig cfg;
    cfg.setCanvasState("OPENGL_STARTED");

    d->openGLImageTextures =
            KisOpenGLImageTextures::getImageTextures(image,
                                                     colorConverter->monitorProfile(),
                                                     colorConverter->renderingIntent(),
                                                     colorConverter->conversionFlags());

    setAcceptDrops(true);
    setAutoFillBackground(false);

    setFocusPolicy(Qt::StrongFocus);
    setAttribute(Qt::WA_NoSystemBackground, true);
#ifdef Q_OS_OSX
    setAttribute(Qt::WA_AcceptTouchEvents, false);
#else
    setAttribute(Qt::WA_AcceptTouchEvents, true);
#endif
    setAttribute(Qt::WA_InputMethodEnabled, true);
    setAttribute(Qt::WA_DontCreateNativeAncestors, true);

    setDisplayFilterImpl(colorConverter->displayFilter(), true);

    connect(KisConfigNotifier::instance(), SIGNAL(configChanged()), SLOT(slotConfigChanged()));
    slotConfigChanged();
    cfg.writeEntry("canvasState", "OPENGL_SUCCESS");
}

KisOpenGLCanvas2::~KisOpenGLCanvas2()
{
    delete d;
}

bool KisOpenGLCanvas2::needsFpsDebugging() const
{
    return KisOpenglCanvasDebugger::instance()->showFpsOnCanvas();
}

void KisOpenGLCanvas2::setDisplayFilter(QSharedPointer<KisDisplayFilter> displayFilter)
{
    setDisplayFilterImpl(displayFilter, false);
}

void KisOpenGLCanvas2::setDisplayFilterImpl(QSharedPointer<KisDisplayFilter> displayFilter, bool initializing)
{
    bool needsInternalColorManagement =
            !displayFilter || displayFilter->useInternalColorManagement();

    bool needsFullRefresh = d->openGLImageTextures->setInternalColorManagementActive(needsInternalColorManagement);

    d->displayFilter = displayFilter;

    if (!initializing && needsFullRefresh) {
        canvas()->startUpdateInPatches(canvas()->image()->bounds());
    }
    else if (!initializing)  {
        canvas()->updateCanvas();
    }
}

void KisOpenGLCanvas2::setWrapAroundViewingMode(bool value)
{
    d->wrapAroundMode = value;
    update();
}

inline void rectToVertices(QVector3D* vertices, const QRectF &rc)
{
    vertices[0] = QVector3D(rc.left(),  rc.bottom(), 0.f);
    vertices[1] = QVector3D(rc.left(),  rc.top(),    0.f);
    vertices[2] = QVector3D(rc.right(), rc.bottom(), 0.f);
    vertices[3] = QVector3D(rc.left(),  rc.top(), 0.f);
    vertices[4] = QVector3D(rc.right(), rc.top(), 0.f);
    vertices[5] = QVector3D(rc.right(), rc.bottom(),    0.f);
}

inline void rectToTexCoords(QVector2D* texCoords, const QRectF &rc)
{
    texCoords[0] = QVector2D(rc.left(), rc.bottom());
    texCoords[1] = QVector2D(rc.left(), rc.top());
    texCoords[2] = QVector2D(rc.right(), rc.bottom());
    texCoords[3] = QVector2D(rc.left(), rc.top());
    texCoords[4] = QVector2D(rc.right(), rc.top());
    texCoords[5] = QVector2D(rc.right(), rc.bottom());
}

void KisOpenGLCanvas2::initializeGL()
{
    KisOpenGL::initializeContext(context());
    initializeOpenGLFunctions();
#ifndef Q_OS_OSX
    d->glFn201 = context()->versionFunctions<QOpenGLFunctions_2_1>();
    if (!d->glFn201) {
        warnUI << "Cannot obtain QOpenGLFunctions_2_1, glLogicOp cannot be used";
    }
#endif

    KisConfig cfg;
    d->openGLImageTextures->setProofingConfig(canvas()->proofingConfiguration());
    d->openGLImageTextures->initGL(context()->functions());
    d->openGLImageTextures->generateCheckerTexture(createCheckersImage(cfg.checkSize()));

    initializeShaders();

    // If we support OpenGL 3.2, then prepare our VAOs and VBOs for drawing
    if (KisOpenGL::hasOpenGL3()) {
        d->quadVAO.create();
        d->quadVAO.bind();

        glEnableVertexAttribArray(PROGRAM_VERTEX_ATTRIBUTE);
        glEnableVertexAttribArray(PROGRAM_TEXCOORD_ATTRIBUTE);

        // Create the vertex buffer object, it has 6 vertices with 3 components
        d->quadBuffers[0].create();
        d->quadBuffers[0].setUsagePattern(QOpenGLBuffer::StaticDraw);
        d->quadBuffers[0].bind();
        d->quadBuffers[0].allocate(d->vertices, 6 * 3 * sizeof(float));
        glVertexAttribPointer(PROGRAM_VERTEX_ATTRIBUTE, 3, GL_FLOAT, GL_FALSE, 0, 0);

        // Create the texture buffer object, it has 6 texture coordinates with 2 components
        d->quadBuffers[1].create();
        d->quadBuffers[1].setUsagePattern(QOpenGLBuffer::StaticDraw);
        d->quadBuffers[1].bind();
        d->quadBuffers[1].allocate(d->texCoords, 6 * 2 * sizeof(float));
        glVertexAttribPointer(PROGRAM_TEXCOORD_ATTRIBUTE, 2, GL_FLOAT, GL_FALSE, 0, 0);

        // Create the outline buffer, this buffer will store the outlines of
        // tools and will frequently change data
        d->outlineVAO.create();
        d->outlineVAO.bind();

        glEnableVertexAttribArray(PROGRAM_VERTEX_ATTRIBUTE);

        // The outline buffer has a StreamDraw usage pattern, because it changes constantly
        d->lineBuffer.create();
        d->lineBuffer.setUsagePattern(QOpenGLBuffer::StreamDraw);
        d->lineBuffer.bind();
        glVertexAttribPointer(PROGRAM_VERTEX_ATTRIBUTE, 3, GL_FLOAT, GL_FALSE, 0, 0);
    }

    Sync::init(context());

    d->canvasInitialized = true;
}

/**
 * Loads all shaders and reports compilation problems
 */
void KisOpenGLCanvas2::initializeShaders()
{
    KIS_SAFE_ASSERT_RECOVER_RETURN(!d->canvasInitialized);

    delete d->checkerShader;
    delete d->solidColorShader;
    d->checkerShader = 0;
    d->solidColorShader = 0;

    try {
        d->checkerShader = d->shaderLoader.loadCheckerShader();
        d->solidColorShader = d->shaderLoader.loadSolidColorShader();
    } catch (const ShaderLoaderException &e) {
        reportFailedShaderCompilation(e.what());
    }

    initializeDisplayShader();
}

void KisOpenGLCanvas2::initializeDisplayShader()
{
    KIS_SAFE_ASSERT_RECOVER_RETURN(!d->canvasInitialized);

    bool useHiQualityFiltering = d->filterMode == KisOpenGL::HighQualityFiltering;

    delete d->displayShader;
    d->displayShader = 0;

    try {
        d->displayShader = d->shaderLoader.loadDisplayShader(d->displayFilter, useHiQualityFiltering);
        d->displayShaderCompiledWithDisplayFilterSupport = d->displayFilter;
    } catch (const ShaderLoaderException &e) {
        reportFailedShaderCompilation(e.what());
    }
}

/**
 * Displays a message box telling the user that
 * shader compilation failed and turns off OpenGL.
 */
void KisOpenGLCanvas2::reportFailedShaderCompilation(const QString &context)
{
    KisConfig cfg;

    qDebug() << "Shader Compilation Failure: " << context;
    QMessageBox::critical(this, i18nc("@title:window", "Krita"),
                          QString(i18n("Krita could not initialize the OpenGL canvas:\n\n%1\n\n Krita will disable OpenGL and close now.")).arg(context),
                          QMessageBox::Close);

    cfg.setUseOpenGL(false);
    cfg.setCanvasState("OPENGL_FAILED");
}

void KisOpenGLCanvas2::resizeGL(int width, int height)
{
    coordinatesConverter()->setCanvasWidgetSize(QSize(width, height));
    paintGL();
}

void KisOpenGLCanvas2::paintGL()
{
    if (!OPENGL_SUCCESS) {
        KisConfig cfg;
        cfg.writeEntry("canvasState", "OPENGL_PAINT_STARTED");
    }

    KisOpenglCanvasDebugger::instance()->nofityPaintRequested();

    renderCanvasGL();

    if (d->glSyncObject) {
        Sync::deleteSync(d->glSyncObject);
    }
    d->glSyncObject = Sync::getSync();

    QPainter gc(this);
    renderDecorations(&gc);
    gc.end();

    if (!OPENGL_SUCCESS) {
        KisConfig cfg;
        cfg.writeEntry("canvasState", "OPENGL_SUCCESS");
        OPENGL_SUCCESS = true;
    }
}

void KisOpenGLCanvas2::paintToolOutline(const QPainterPath &path)
{
    if (!d->solidColorShader->bind()) {
        return;
    }

    // setup the mvp transformation
    QMatrix4x4 projectionMatrix;
    projectionMatrix.setToIdentity();
    projectionMatrix.ortho(0, width(), height(), 0, NEAR_VAL, FAR_VAL);

    // Set view/projection matrices
    QMatrix4x4 modelMatrix(coordinatesConverter()->flakeToWidgetTransform());
    modelMatrix.optimize();
    modelMatrix = projectionMatrix * modelMatrix;
    d->solidColorShader->setUniformValue(d->solidColorShader->location(Uniform::ModelViewProjection), modelMatrix);

    if (!KisOpenGL::hasOpenGLES()) {
        glHint(GL_LINE_SMOOTH_HINT, GL_NICEST);

<<<<<<< HEAD
        glEnable(GL_COLOR_LOGIC_OP);
        glLogicOp(GL_XOR);
    } else {
        glEnable(GL_BLEND);
        glBlendFuncSeparate(GL_ONE_MINUS_DST_COLOR, GL_ZERO, GL_ONE, GL_ONE);
    }
=======
    glEnable(GL_COLOR_LOGIC_OP);
#ifndef Q_OS_OSX
    if (d->glFn201) {
        d->glFn201->glLogicOp(GL_XOR);
    }
#else
    glLogicOp(GL_XOR);
#endif
>>>>>>> 6ddc5109

    KisConfig cfg;
    QColor cursorColor = cfg.getCursorMainColor();
    d->solidColorShader->setUniformValue(
                d->solidColorShader->location(Uniform::FragmentColor),
                QVector4D(cursorColor.redF(), cursorColor.greenF(), cursorColor.blueF(), 1.0f));

    // Paint the tool outline
    if (KisOpenGL::hasOpenGL3()) {
        d->outlineVAO.bind();
        d->lineBuffer.bind();
    }

    // Convert every disjointed subpath to a polygon and draw that polygon
    QList<QPolygonF> subPathPolygons = path.toSubpathPolygons();
    for (int i = 0; i < subPathPolygons.size(); i++) {
        const QPolygonF& polygon = subPathPolygons.at(i);

        QVector<QVector3D> vertices;
        vertices.resize(polygon.count());

        for (int j = 0; j < polygon.count(); j++) {
            QPointF p = polygon.at(j);
            vertices[j].setX(p.x());
            vertices[j].setY(p.y());
        }
        if (KisOpenGL::hasOpenGL3()) {
            d->lineBuffer.allocate(vertices.constData(), 3 * vertices.size() * sizeof(float));
        }
        else {
            d->solidColorShader->enableAttributeArray(PROGRAM_VERTEX_ATTRIBUTE);
            d->solidColorShader->setAttributeArray(PROGRAM_VERTEX_ATTRIBUTE, vertices.constData());
        }

        glDrawArrays(GL_LINE_STRIP, 0, vertices.size());
    }

    if (KisOpenGL::hasOpenGL3()) {
        d->lineBuffer.release();
        d->outlineVAO.release();
    }

    if (!KisOpenGL::hasOpenGLES()) {
        glDisable(GL_COLOR_LOGIC_OP);
    } else {
        glDisable(GL_BLEND);
    }

    d->solidColorShader->release();
}

bool KisOpenGLCanvas2::isBusy() const
{
    const bool isBusyStatus = Sync::syncStatus(d->glSyncObject) == Sync::Unsignaled;
    KisOpenglCanvasDebugger::instance()->nofitySyncStatus(isBusyStatus);

    return isBusyStatus;
}

void KisOpenGLCanvas2::drawCheckers()
{
    if (!d->checkerShader) {
        return;
    }

    KisCoordinatesConverter *converter = coordinatesConverter();
    QTransform textureTransform;
    QTransform modelTransform;
    QRectF textureRect;
    QRectF modelRect;

    QRectF viewportRect = !d->wrapAroundMode ?
                converter->imageRectInViewportPixels() :
                converter->widgetToViewport(this->rect());

    converter->getOpenGLCheckersInfo(viewportRect,
                                     &textureTransform, &modelTransform, &textureRect, &modelRect, d->scrollCheckers);

    textureTransform *= QTransform::fromScale(d->checkSizeScale / KisOpenGLImageTextures::BACKGROUND_TEXTURE_SIZE,
                                              d->checkSizeScale / KisOpenGLImageTextures::BACKGROUND_TEXTURE_SIZE);

    if (!d->checkerShader->bind()) {
        qWarning() << "Could not bind checker shader";
        return;
    }

    QMatrix4x4 projectionMatrix;
    projectionMatrix.setToIdentity();
    projectionMatrix.ortho(0, width(), height(), 0, NEAR_VAL, FAR_VAL);

    // Set view/projection matrices
    QMatrix4x4 modelMatrix(modelTransform);
    modelMatrix.optimize();
    modelMatrix = projectionMatrix * modelMatrix;
    d->checkerShader->setUniformValue(d->checkerShader->location(Uniform::ModelViewProjection), modelMatrix);

    QMatrix4x4 textureMatrix(textureTransform);
    d->checkerShader->setUniformValue(d->checkerShader->location(Uniform::TextureMatrix), textureMatrix);

    //Setup the geometry for rendering
    if (KisOpenGL::hasOpenGL3()) {
        rectToVertices(d->vertices, modelRect);
        d->quadBuffers[0].bind();
        d->quadBuffers[0].write(0, d->vertices, 3 * 6 * sizeof(float));

        rectToTexCoords(d->texCoords, textureRect);
        d->quadBuffers[1].bind();
        d->quadBuffers[1].write(0, d->texCoords, 2 * 6 * sizeof(float));
    }
    else {
        rectToVertices(d->vertices, modelRect);
        d->checkerShader->enableAttributeArray(PROGRAM_VERTEX_ATTRIBUTE);
        d->checkerShader->setAttributeArray(PROGRAM_VERTEX_ATTRIBUTE, d->vertices);

        rectToTexCoords(d->texCoords, textureRect);
        d->checkerShader->enableAttributeArray(PROGRAM_TEXCOORD_ATTRIBUTE);
        d->checkerShader->setAttributeArray(PROGRAM_TEXCOORD_ATTRIBUTE, d->texCoords);
    }

    // render checkers
    glActiveTexture(GL_TEXTURE0);
    glBindTexture(GL_TEXTURE_2D, d->openGLImageTextures->checkerTexture());

    glDrawArrays(GL_TRIANGLES, 0, 6);

    glBindTexture(GL_TEXTURE_2D, 0);
    d->checkerShader->release();
    glBindBuffer(GL_ARRAY_BUFFER, 0);
}

void KisOpenGLCanvas2::drawGrid()
{
    if (!d->solidColorShader->bind()) {
        return;
    }

    QMatrix4x4 projectionMatrix;
    projectionMatrix.setToIdentity();
    projectionMatrix.ortho(0, width(), height(), 0, NEAR_VAL, FAR_VAL);

    // Set view/projection matrices
    QMatrix4x4 modelMatrix(coordinatesConverter()->imageToWidgetTransform());
    modelMatrix.optimize();
    modelMatrix = projectionMatrix * modelMatrix;
    d->solidColorShader->setUniformValue(d->solidColorShader->location(Uniform::ModelViewProjection), modelMatrix);

    glEnable(GL_BLEND);
    glBlendFunc(GL_SRC_ALPHA, GL_ONE_MINUS_SRC_ALPHA);

    KisConfig cfg;
    QColor gridColor = cfg.getPixelGridColor();
    d->solidColorShader->setUniformValue(
                d->solidColorShader->location(Uniform::FragmentColor),
                QVector4D(gridColor.redF(), gridColor.greenF(), gridColor.blueF(), 0.5f));

    if (KisOpenGL::hasOpenGL3()) {
        d->outlineVAO.bind();
        d->lineBuffer.bind();
    }

    QRectF widgetRect(0,0, width(), height());
    QRectF widgetRectInImagePixels = coordinatesConverter()->documentToImage(coordinatesConverter()->widgetToDocument(widgetRect));
    QRect wr = widgetRectInImagePixels.toAlignedRect();

    if (!d->wrapAroundMode) {
        wr &= d->openGLImageTextures->storedImageBounds();
    }

    QPoint topLeftCorner = wr.topLeft();
    QPoint bottomRightCorner = wr.bottomRight() + QPoint(1, 1);
    QVector<QVector3D> grid;

    for (int i = topLeftCorner.x(); i <= bottomRightCorner.x(); ++i) {
        grid.append(QVector3D(i, topLeftCorner.y(), 0));
        grid.append(QVector3D(i, bottomRightCorner.y(), 0));
    }
    for (int i = topLeftCorner.y(); i <= bottomRightCorner.y(); ++i) {
        grid.append(QVector3D(topLeftCorner.x(), i, 0));
        grid.append(QVector3D(bottomRightCorner.x(), i, 0));
    }

    if (KisOpenGL::hasOpenGL3()) {
        d->lineBuffer.allocate(grid.constData(), 3 * grid.size() * sizeof(float));
    }
    else {
        d->solidColorShader->enableAttributeArray(PROGRAM_VERTEX_ATTRIBUTE);
        d->solidColorShader->setAttributeArray(PROGRAM_VERTEX_ATTRIBUTE, grid.constData());
    }

    glDrawArrays(GL_LINES, 0, grid.size());

    if (KisOpenGL::hasOpenGL3()) {
        d->lineBuffer.release();
        d->outlineVAO.release();
    }

    d->solidColorShader->release();
    glDisable(GL_BLEND);
}

void KisOpenGLCanvas2::drawImage()
{
    if (!d->displayShader) {
        return;
    }

    glEnable(GL_BLEND);
    glBlendFunc(GL_SRC_ALPHA, GL_ONE_MINUS_SRC_ALPHA);

    KisCoordinatesConverter *converter = coordinatesConverter();

    d->displayShader->bind();

    QMatrix4x4 projectionMatrix;
    projectionMatrix.setToIdentity();
    projectionMatrix.ortho(0, width(), height(), 0, NEAR_VAL, FAR_VAL);

    // Set view/projection matrices
    QMatrix4x4 modelMatrix(converter->imageToWidgetTransform());
    modelMatrix.optimize();
    modelMatrix = projectionMatrix * modelMatrix;
    d->displayShader->setUniformValue(d->displayShader->location(Uniform::ModelViewProjection), modelMatrix);

    QMatrix4x4 textureMatrix;
    textureMatrix.setToIdentity();
    d->displayShader->setUniformValue(d->displayShader->location(Uniform::TextureMatrix), textureMatrix);

    QRectF widgetRect(0,0, width(), height());
    QRectF widgetRectInImagePixels = converter->documentToImage(converter->widgetToDocument(widgetRect));

    qreal scaleX, scaleY;
    converter->imageScale(&scaleX, &scaleY);
    d->displayShader->setUniformValue(d->displayShader->location(Uniform::ViewportScale), (GLfloat) scaleX);
    d->displayShader->setUniformValue(d->displayShader->location(Uniform::TexelSize), (GLfloat) d->openGLImageTextures->texelSize());

    QRect ir = d->openGLImageTextures->storedImageBounds();
    QRect wr = widgetRectInImagePixels.toAlignedRect();

    if (!d->wrapAroundMode) {
        // if we don't want to paint wrapping images, just limit the
        // processing area, and the code will handle all the rest
        wr &= ir;
    }

    int firstColumn = d->xToColWithWrapCompensation(wr.left(), ir);
    int lastColumn = d->xToColWithWrapCompensation(wr.right(), ir);
    int firstRow = d->yToRowWithWrapCompensation(wr.top(), ir);
    int lastRow = d->yToRowWithWrapCompensation(wr.bottom(), ir);

    int minColumn = d->openGLImageTextures->xToCol(ir.left());
    int maxColumn = d->openGLImageTextures->xToCol(ir.right());
    int minRow = d->openGLImageTextures->yToRow(ir.top());
    int maxRow = d->openGLImageTextures->yToRow(ir.bottom());

    int imageColumns = maxColumn - minColumn + 1;
    int imageRows = maxRow - minRow + 1;

    for (int col = firstColumn; col <= lastColumn; col++) {
        for (int row = firstRow; row <= lastRow; row++) {

            int effectiveCol = col;
            int effectiveRow = row;
            QPointF tileWrappingTranslation;

            if (effectiveCol > maxColumn || effectiveCol < minColumn) {
                int translationStep = floor(qreal(col) / imageColumns);
                int originCol = translationStep * imageColumns;
                effectiveCol = col - originCol;
                tileWrappingTranslation.rx() = translationStep * ir.width();
            }

            if (effectiveRow > maxRow || effectiveRow < minRow) {
                int translationStep = floor(qreal(row) / imageRows);
                int originRow = translationStep * imageRows;
                effectiveRow = row - originRow;
                tileWrappingTranslation.ry() = translationStep * ir.height();
            }

            KisTextureTile *tile =
                    d->openGLImageTextures->getTextureTileCR(effectiveCol, effectiveRow);

            if (!tile) {
                warnUI << "OpenGL: Trying to paint texture tile but it has not been created yet.";
                continue;
            }

            /*
             * We create a float rect here to workaround Qt's
             * "history reasons" in calculation of right()
             * and bottom() coordinates of integer rects.
             */
            QRectF textureRect(tile->tileRectInTexturePixels());
            QRectF modelRect(tile->tileRectInImagePixels().translated(tileWrappingTranslation.x(), tileWrappingTranslation.y()));

            //Setup the geometry for rendering
            if (KisOpenGL::hasOpenGL3()) {
                rectToVertices(d->vertices, modelRect);
                d->quadBuffers[0].bind();
                d->quadBuffers[0].write(0, d->vertices, 3 * 6 * sizeof(float));

                rectToTexCoords(d->texCoords, textureRect);
                d->quadBuffers[1].bind();
                d->quadBuffers[1].write(0, d->texCoords, 2 * 6 * sizeof(float));
            }
            else {
                rectToVertices(d->vertices, modelRect);
                d->displayShader->enableAttributeArray(PROGRAM_VERTEX_ATTRIBUTE);
                d->displayShader->setAttributeArray(PROGRAM_VERTEX_ATTRIBUTE, d->vertices);

                rectToTexCoords(d->texCoords, textureRect);
                d->displayShader->enableAttributeArray(PROGRAM_TEXCOORD_ATTRIBUTE);
                d->displayShader->setAttributeArray(PROGRAM_TEXCOORD_ATTRIBUTE, d->texCoords);
            }

            if (d->displayFilter) {
                glActiveTexture(GL_TEXTURE0 + 1);
                glBindTexture(GL_TEXTURE_3D, d->displayFilter->lutTexture());
                d->displayShader->setUniformValue(d->displayShader->location(Uniform::Texture1), 1);
            }

            int currentLodPlane = tile->currentLodPlane();
            if (d->displayShader->location(Uniform::FixedLodLevel) >= 0) {
                d->displayShader->setUniformValue(d->displayShader->location(Uniform::FixedLodLevel),
                                                  (GLfloat) currentLodPlane);
            }

            glActiveTexture(GL_TEXTURE0);
            tile->bindToActiveTexture();

            if (currentLodPlane > 0) {
                glTexParameteri(GL_TEXTURE_2D, GL_TEXTURE_MIN_FILTER, GL_LINEAR_MIPMAP_NEAREST);
            } else if (SCALE_MORE_OR_EQUAL_TO(scaleX, scaleY, 2.0)) {
                glTexParameteri(GL_TEXTURE_2D, GL_TEXTURE_MAG_FILTER, GL_NEAREST);
                glTexParameteri(GL_TEXTURE_2D, GL_TEXTURE_MIN_FILTER, GL_NEAREST);
            } else {
                glTexParameteri(GL_TEXTURE_2D, GL_TEXTURE_MAG_FILTER, GL_LINEAR);

                switch(d->filterMode) {
                case KisOpenGL::NearestFilterMode:
                    glTexParameteri(GL_TEXTURE_2D, GL_TEXTURE_MAG_FILTER, GL_NEAREST);
                    glTexParameteri(GL_TEXTURE_2D, GL_TEXTURE_MIN_FILTER, GL_NEAREST);
                    break;
                case KisOpenGL::BilinearFilterMode:
                    glTexParameteri(GL_TEXTURE_2D, GL_TEXTURE_MIN_FILTER, GL_LINEAR);
                    break;
                case KisOpenGL::TrilinearFilterMode:
                    glTexParameteri(GL_TEXTURE_2D, GL_TEXTURE_MIN_FILTER, GL_LINEAR_MIPMAP_LINEAR);
                    break;
                case KisOpenGL::HighQualityFiltering:
                    if (SCALE_LESS_THAN(scaleX, scaleY, 0.5)) {
                        glTexParameteri(GL_TEXTURE_2D, GL_TEXTURE_MIN_FILTER, GL_LINEAR_MIPMAP_NEAREST);
                    } else {
                        glTexParameteri(GL_TEXTURE_2D, GL_TEXTURE_MIN_FILTER, GL_LINEAR);
                    }
                    break;
                }
            }

            glDrawArrays(GL_TRIANGLES, 0, 6);
        }
    }

    glBindTexture(GL_TEXTURE_2D, 0);
    d->displayShader->release();
    glBindBuffer(GL_ARRAY_BUFFER, 0);
    glDisable(GL_BLEND);
}

void KisOpenGLCanvas2::slotConfigChanged()
{
    KisConfig cfg;
    d->checkSizeScale = KisOpenGLImageTextures::BACKGROUND_TEXTURE_CHECK_SIZE / static_cast<GLfloat>(cfg.checkSize());
    d->scrollCheckers = cfg.scrollCheckers();

    d->openGLImageTextures->generateCheckerTexture(createCheckersImage(cfg.checkSize()));
    d->openGLImageTextures->updateConfig(cfg.useOpenGLTextureBuffer(), cfg.numMipmapLevels());
    d->filterMode = (KisOpenGL::FilterMode) cfg.openGLFilteringMode();

    notifyConfigChanged();
}

QVariant KisOpenGLCanvas2::inputMethodQuery(Qt::InputMethodQuery query) const
{
    return processInputMethodQuery(query);
}

void KisOpenGLCanvas2::inputMethodEvent(QInputMethodEvent *event)
{
    processInputMethodEvent(event);
}

void KisOpenGLCanvas2::renderCanvasGL()
{
    // Draw the border (that is, clear the whole widget to the border color)
    QColor widgetBackgroundColor = borderColor();
    glClearColor(widgetBackgroundColor.redF(), widgetBackgroundColor.greenF(), widgetBackgroundColor.blueF(), 1.0);
    glClear(GL_COLOR_BUFFER_BIT);

    if ((d->displayFilter && d->displayFilter->updateShader()) ||
        (bool(d->displayFilter) != d->displayShaderCompiledWithDisplayFilterSupport)) {

        KIS_SAFE_ASSERT_RECOVER_NOOP(d->canvasInitialized);

        d->canvasInitialized = false; // TODO: check if actually needed?
        initializeDisplayShader();
        d->canvasInitialized = true;
    }

    if (KisOpenGL::hasOpenGL3()) {
        d->quadVAO.bind();
    }

    drawCheckers();
    drawImage();
    KisConfig cfg;
    if ((coordinatesConverter()->effectiveZoom() > cfg.getPixelGridDrawingThreshold() - 0.00001) && cfg.pixelGridEnabled()) {
        drawGrid();
    }
    if (KisOpenGL::hasOpenGL3()) {
        d->quadVAO.release();
    }
}

void KisOpenGLCanvas2::renderDecorations(QPainter *painter)
{
    QRect boundingRect = coordinatesConverter()->imageRectInWidgetPixels().toAlignedRect();
    drawDecorations(*painter, boundingRect);
}


void KisOpenGLCanvas2::setDisplayProfile(KisDisplayColorConverter *colorConverter)
{
    d->openGLImageTextures->setMonitorProfile(colorConverter->monitorProfile(),
                                              colorConverter->renderingIntent(),
                                              colorConverter->conversionFlags());
}

void KisOpenGLCanvas2::channelSelectionChanged(const QBitArray &channelFlags)
{
    d->openGLImageTextures->setChannelFlags(channelFlags);
}


void KisOpenGLCanvas2::finishResizingImage(qint32 w, qint32 h)
{
    if (d->canvasInitialized) {
        d->openGLImageTextures->slotImageSizeChanged(w, h);
    }
}

KisUpdateInfoSP KisOpenGLCanvas2::startUpdateCanvasProjection(const QRect & rc, const QBitArray &channelFlags)
{
    d->openGLImageTextures->setChannelFlags(channelFlags);
    if (canvas()->proofingConfigUpdated()) {
        d->openGLImageTextures->setProofingConfig(canvas()->proofingConfiguration());
        canvas()->setProofingConfigUpdated(false);
    }
    return d->openGLImageTextures->updateCache(rc);
}


QRect KisOpenGLCanvas2::updateCanvasProjection(KisUpdateInfoSP info)
{
    // See KisQPainterCanvas::updateCanvasProjection for more info
    bool isOpenGLUpdateInfo = dynamic_cast<KisOpenGLUpdateInfo*>(info.data());
    if (isOpenGLUpdateInfo) {
        d->openGLImageTextures->recalculateCache(info);
    }

#ifdef Q_OS_OSX
    /**
     * There is a bug on OSX: if we issue frame redraw before the tiles finished
     * uploading, the tiles will become corrupted. Depending on the GPU/driver
     * version either the tile itself, or its mipmaps will become totally
     * transparent.
     */

    glFinish();
#endif

    return QRect(); // FIXME: Implement dirty rect for OpenGL
}

bool KisOpenGLCanvas2::callFocusNextPrevChild(bool next)
{
    return focusNextPrevChild(next);
}

KisOpenGLImageTexturesSP KisOpenGLCanvas2::openGLImageTextures() const
{
    return d->openGLImageTextures;
}<|MERGE_RESOLUTION|>--- conflicted
+++ resolved
@@ -231,9 +231,13 @@
     KisOpenGL::initializeContext(context());
     initializeOpenGLFunctions();
 #ifndef Q_OS_OSX
-    d->glFn201 = context()->versionFunctions<QOpenGLFunctions_2_1>();
-    if (!d->glFn201) {
-        warnUI << "Cannot obtain QOpenGLFunctions_2_1, glLogicOp cannot be used";
+    if (!KisOpenGL::hasOpenGLES()) {
+        d->glFn201 = context()->versionFunctions<QOpenGLFunctions_2_1>();
+        if (!d->glFn201) {
+            warnUI << "Cannot obtain QOpenGLFunctions_2_1, glLogicOp cannot be used";
+        }
+    } else {
+        d->glFn201 = nullptr;
     }
 #endif
 
@@ -394,23 +398,18 @@
     if (!KisOpenGL::hasOpenGLES()) {
         glHint(GL_LINE_SMOOTH_HINT, GL_NICEST);
 
-<<<<<<< HEAD
         glEnable(GL_COLOR_LOGIC_OP);
+#ifndef Q_OS_OSX
+        if (d->glFn201) {
+            d->glFn201->glLogicOp(GL_XOR);
+        }
+#else
         glLogicOp(GL_XOR);
+#endif
     } else {
         glEnable(GL_BLEND);
         glBlendFuncSeparate(GL_ONE_MINUS_DST_COLOR, GL_ZERO, GL_ONE, GL_ONE);
     }
-=======
-    glEnable(GL_COLOR_LOGIC_OP);
-#ifndef Q_OS_OSX
-    if (d->glFn201) {
-        d->glFn201->glLogicOp(GL_XOR);
-    }
-#else
-    glLogicOp(GL_XOR);
-#endif
->>>>>>> 6ddc5109
 
     KisConfig cfg;
     QColor cursorColor = cfg.getCursorMainColor();
