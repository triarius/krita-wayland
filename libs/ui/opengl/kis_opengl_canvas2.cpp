--- conflicted
+++ resolved
@@ -46,11 +46,7 @@
 #include "KisOpenGLModeProber.h"
 #include <KoColorModelStandardIds.h>
 
-<<<<<<< HEAD
-#if !defined(Q_OS_OSX) && !defined(HAS_ONLY_OPENGL_ES)
-=======
-#ifndef Q_OS_MACOS
->>>>>>> dd3746f6
+#if !defined(Q_OS_MACOS) && !defined(HAS_ONLY_OPENGL_ES)
 #include <QOpenGLFunctions_2_1>
 #endif
 
@@ -108,11 +104,7 @@
     QVector3D vertices[6];
     QVector2D texCoords[6];
 
-<<<<<<< HEAD
-#if !defined(Q_OS_OSX) && !defined(HAS_ONLY_OPENGL_ES)
-=======
-#ifndef Q_OS_MACOS
->>>>>>> dd3746f6
+#if !defined(Q_OS_MACOS) && !defined(HAS_ONLY_OPENGL_ES)
     QOpenGLFunctions_2_1 *glFn201;
 #endif
 
@@ -275,11 +267,7 @@
 {
     KisOpenGL::initializeContext(context());
     initializeOpenGLFunctions();
-<<<<<<< HEAD
-#if !defined(Q_OS_OSX) && !defined(HAS_ONLY_OPENGL_ES)
-=======
-#ifndef Q_OS_MACOS
->>>>>>> dd3746f6
+#if !defined(Q_OS_MACOS) && !defined(HAS_ONLY_OPENGL_ES)
     if (!KisOpenGL::hasOpenGLES()) {
         d->glFn201 = context()->versionFunctions<QOpenGLFunctions_2_1>();
         if (!d->glFn201) {
