--- conflicted
+++ resolved
@@ -358,19 +358,12 @@
 
 
     QList<KoColorSetSP > &paletteList();
-    void setPaletteList(const QList<KoColorSetSP > &paletteList);
+    void setPaletteList(const QList<KoColorSetSP> &paletteList, bool emitSignal = false);
 
     const KisMirrorAxisConfig& mirrorAxisConfig() const;
     void setMirrorAxisConfig(const KisMirrorAxisConfig& config);
 
-<<<<<<< HEAD
-=======
-    QList<KoColorSet *> &paletteList();
-    void setPaletteList(const QList<KoColorSet *> &paletteList, bool emitSignal = false);
-
->>>>>>> 598575ba
     void clearUndoHistory();
-
 
     /**
      *  Sets the modified flag on the document. This means that it has
