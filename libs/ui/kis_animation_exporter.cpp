--- conflicted
+++ resolved
@@ -374,14 +374,9 @@
 
     QRect rc = m_d->image->bounds();
     KisPainter::copyAreaOptimized(rc.topLeft(), frame, m_d->tmpDevice, rc);
-<<<<<<< HEAD
 
     if (!m_d->tmpDoc->exportDocumentSync(QUrl::fromLocalFile(filename), m_d->outputMimeType, exportConfiguration)) {
         status = KisImportExportFilter::InternalError;
-=======
-    if (!m_d->tmpDoc->exportDocument(QUrl::fromLocalFile(filename), exportConfiguration)) {
-        status = KisImportExportFilter::CreationError;
->>>>>>> ba9b3617
     }
 
     return status;
