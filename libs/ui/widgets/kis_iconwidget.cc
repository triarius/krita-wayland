/*
 *  Copyright (c) 2000 Matthias Elter  <elter@kde.org>
 *  Copyright (c) 2003 Patrick Julien  <freak@codepimps.org>
 *
 *  This program is free software; you can redistribute it and/or modify
 *  it under the terms of the GNU General Public License as published by
 *  the Free Software Foundation; either version 2 of the License, or
 *  (at your option) any later version.
 *
 *  This program is distributed in the hope that it will be useful,
 *  but WITHOUT ANY WARRANTY; without even the implied warranty of
 *  MERCHANTABILITY or FITNESS FOR A PARTICULAR PURPOSE.  See the
 *  GNU General Public License for more details.g
 *
 *  You should have received a copy of the GNU General Public License
 *  along with this program; if not, write to the Free Software
 *  Foundation, Inc., 51 Franklin Street, Fifth Floor, Boston, MA 02110-1301, USA.
 */

#include "widgets/kis_iconwidget.h"

#include <QPainter>
#include <QIcon>
#include <QStyleOption>
#include <KoResource.h>


KisIconWidget::KisIconWidget(QWidget *parent, const QString &name)
    : KisPopupButton(parent)
{
    setObjectName(name);
    m_resource = 0;
}

void KisIconWidget::KisIconWidget::setThumbnail(const QImage &thumbnail)
{
    m_thumbnail = thumbnail;
}

void KisIconWidget::setResource(KoResourceSP resource)
{
    m_resource = resource;
    update();
}

void KisIconWidget::paintEvent(QPaintEvent *event)
{
    QPushButton::paintEvent(event);

    QPainter p;
    p.begin(this);

    const qint32 cw = width();
    const qint32 ch = height();
    const qint32 border = 3;
    const qint32 iconWidth = cw - (border*2);
    const qint32 iconHeight = ch - (border*2);

    // Round off the corners of the preview
    QRegion clipRegion(border, border, iconWidth, iconHeight);
    clipRegion -= QRegion(border, border, 1, 1);
    clipRegion -= QRegion(cw-border-1, border, 1, 1);
    clipRegion -= QRegion(cw-border-1, ch-border-1, 1, 1);
    clipRegion -= QRegion(border, ch-border-1, 1, 1);

    p.setClipRegion(clipRegion);
    p.setClipping(true);

    p.setBrush(this->palette().background());
<<<<<<< HEAD
    p.drawRect(QRect(0,0,cw,ch));

    if (!m_thumbnail.isNull()) {
        QImage img = QImage(iconWidth, iconHeight, QImage::Format_ARGB32);
        img.fill(Qt::transparent);
        if (m_thumbnail.width() < iconWidth || m_thumbnail.height() < iconHeight) {
            QPainter paint2;
            paint2.begin(&img);
            for (int x = 0; x < iconWidth; x += m_thumbnail.width()) {
                for (int y = 0; y < iconHeight; y+= m_thumbnail.height()) {
                    paint2.drawImage(x, y, m_thumbnail);
                }
            }
        } else {
            img = m_thumbnail.scaled(iconWidth, iconHeight, Qt::KeepAspectRatio, Qt::SmoothTransformation);
        }
        p.drawImage(QRect(border, border, iconWidth, iconHeight), img);
    }
    else if (m_resource) {
        QImage img = QImage(iconWidth, iconHeight, QImage::Format_ARGB32);
        img.fill(Qt::transparent);
        if (m_resource->image().width()<iconWidth || m_resource->image().height()<iconHeight) {
=======
    p.drawRect(QRect(0, 0, cw, ch));
    if (m_resource && !m_resource->image().isNull()) {
        QImage img = QImage(iconWidth, iconHeight, QImage::Format_ARGB32);
        img.fill(Qt::transparent);
        if (m_resource->image().width() < iconWidth ||  m_resource->image().height() < iconHeight) {
>>>>>>> bec98dc1
            QPainter paint2;
            paint2.begin(&img);
            for (int x = 0; x < iconWidth; x += m_resource->image().width()) {
                for (int y = 0; y < iconHeight; y += m_resource->image().height()) {
                    paint2.drawImage(x, y, m_resource->image());
                }
            }
        } else {
            img = m_resource->image().scaled(iconWidth, iconHeight, Qt::KeepAspectRatio, Qt::SmoothTransformation);
        }
        p.drawImage(QRect(border, border, iconWidth, iconHeight), img);
<<<<<<< HEAD
    }
    else if (!icon().isNull()) {
        int border2 = qRound((cw-16)*0.5);
=======
    } else if (!icon().isNull()) {
        int border2 = qRound((cw - 16) * 0.5);
>>>>>>> bec98dc1
        p.drawImage(QRect(border2, border2, 16, 16), icon().pixmap(16, 16).toImage());
    }
    p.setClipping(false);
}
<|MERGE_RESOLUTION|>--- conflicted
+++ resolved
@@ -67,7 +67,6 @@
     p.setClipping(true);
 
     p.setBrush(this->palette().background());
-<<<<<<< HEAD
     p.drawRect(QRect(0,0,cw,ch));
 
     if (!m_thumbnail.isNull()) {
@@ -90,13 +89,6 @@
         QImage img = QImage(iconWidth, iconHeight, QImage::Format_ARGB32);
         img.fill(Qt::transparent);
         if (m_resource->image().width()<iconWidth || m_resource->image().height()<iconHeight) {
-=======
-    p.drawRect(QRect(0, 0, cw, ch));
-    if (m_resource && !m_resource->image().isNull()) {
-        QImage img = QImage(iconWidth, iconHeight, QImage::Format_ARGB32);
-        img.fill(Qt::transparent);
-        if (m_resource->image().width() < iconWidth ||  m_resource->image().height() < iconHeight) {
->>>>>>> bec98dc1
             QPainter paint2;
             paint2.begin(&img);
             for (int x = 0; x < iconWidth; x += m_resource->image().width()) {
@@ -108,14 +100,8 @@
             img = m_resource->image().scaled(iconWidth, iconHeight, Qt::KeepAspectRatio, Qt::SmoothTransformation);
         }
         p.drawImage(QRect(border, border, iconWidth, iconHeight), img);
-<<<<<<< HEAD
-    }
-    else if (!icon().isNull()) {
-        int border2 = qRound((cw-16)*0.5);
-=======
     } else if (!icon().isNull()) {
         int border2 = qRound((cw - 16) * 0.5);
->>>>>>> bec98dc1
         p.drawImage(QRect(border2, border2, 16, 16), icon().pixmap(16, 16).toImage());
     }
     p.setClipping(false);
