--- conflicted
+++ resolved
@@ -48,24 +48,14 @@
 
 void KisGamutMaskToolbar::connectMaskSignals(KisCanvasResourceProvider* resourceProvider)
 {
-<<<<<<< HEAD
     connect(resourceProvider, SIGNAL(sigGamutMaskChanged(KoGamutMaskSP)),
-            this, SLOT(slotGamutMaskSet(KoGamutMaskSP)));
-=======
-    connect(resourceProvider, SIGNAL(sigGamutMaskChanged(KoGamutMask*)),
-            this, SLOT(slotGamutMaskSet(KoGamutMask*)), Qt::UniqueConnection);
->>>>>>> 91c359e1
+            this, SLOT(slotGamutMaskSet(KoGamutMaskSP)), Qt::UniqueConnection);
 
     connect(resourceProvider, SIGNAL(sigGamutMaskUnset()),
             this, SLOT(slotGamutMaskUnset()), Qt::UniqueConnection);
 
-<<<<<<< HEAD
     connect(this, SIGNAL(sigGamutMaskChanged(KoGamutMaskSP)),
-            resourceProvider, SLOT(slotGamutMaskActivated(KoGamutMaskSP)));
-=======
-    connect(this, SIGNAL(sigGamutMaskChanged(KoGamutMask*)),
-            resourceProvider, SLOT(slotGamutMaskActivated(KoGamutMask*)), Qt::UniqueConnection);
->>>>>>> 91c359e1
+            resourceProvider, SLOT(slotGamutMaskActivated(KoGamutMaskSP)), Qt::UniqueConnection);
 }
 
 void KisGamutMaskToolbar::slotGamutMaskSet(KoGamutMaskSP mask)
