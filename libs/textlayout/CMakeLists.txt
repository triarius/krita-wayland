--- conflicted
+++ resolved
@@ -24,11 +24,8 @@
     InlineAnchorStrategy.cpp
     AnchorStrategy.cpp
     ToCGenerator.cpp
-<<<<<<< HEAD
     BibliographyGenerator.cpp
-=======
     ToCDocumentLayout.cpp
->>>>>>> f924d5f3
 )
 
 
