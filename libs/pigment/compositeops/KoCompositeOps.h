/*
 * Copyright (c) 2007 Cyrille Berger <cberger@cberger.net>
 * Copyright (c) 2011 Silvio Heinrich <plassy@web.de>
 *
 * This library is free software; you can redistribute it and/or
 * modify it under the terms of the GNU Lesser General Public
 * License as published by the Free Software Foundation; either
 * version 2 of the License, or (at your option) any later version.
 *
 * This library is distributed in the hope that it will be useful,
 * but WITHOUT ANY WARRANTY; without even the implied warranty of
 * MERCHANTABILITY or FITNESS FOR A PARTICULAR PURPOSE.  See the GNU
 * Lesser General Public License for more details.
 *
 * You should have received a copy of the GNU Lesser General Public License
 * along with this library; see the file COPYING.LIB.  If not, write to
 * the Free Software Foundation, Inc., 51 Franklin Street, Fifth Floor,
 * Boston, MA 02110-1301, USA.
*/

#ifndef _KOCOMPOSITEOPS_H_
#define _KOCOMPOSITEOPS_H_

<<<<<<< HEAD
#include "KoColorSpace.h"
=======
#include <boost/type_traits.hpp>

#include <KoColorSpace.h>
#include <KoColorSpaceTraits.h>
#include <KoColorSpaceMaths.h>
>>>>>>> 2a141a14

#include "compositeops/KoCompositeOpAdd.h"
#include "compositeops/KoCompositeOpAlphaDarken.h"
#include "compositeops/KoCompositeOpBurn.h"
#include "compositeops/KoCompositeOpDivide.h"
#include "compositeops/KoCompositeOpDodge.h"
#include "compositeops/KoCompositeOpErase.h"
#include "compositeops/KoCompositeOpMultiply.h"
#include "compositeops/KoCompositeOpOver.h"
#include "compositeops/KoCompositeOpOverlay.h"
#include "compositeops/KoCompositeOpScreen.h"
#include "compositeops/KoCompositeOpSubtract.h"
#include "compositeops/KoCompositeOpInversedSubtract.h"
#include "compositeops/KoCompositeOpSoftlight.h"
#include "compositeops/KoCompositeOpHardlight.h"
#include "compositeops/KoCompositeOpCopy2.h"
<<<<<<< HEAD
#include "compositeops/KoCompositeOpCopyOpacy.h"
=======
#include "compositeops/KoCompositeOpAtop.h"
#include "compositeops/KoCompositeOpDissolve.h"

namespace _Private {

template<class Traits, bool flag>
struct AddGeneralOps
{
    static void add(KoColorSpace* cs) { Q_UNUSED(cs); }
};

template<class Traits>
struct AddGeneralOps<Traits, true>
{
    typedef typename Traits::channels_type Arg;
    static const qint32 alpha_pos = Traits::alpha_pos;
    
    template<Arg compositeFunc(Arg, Arg)>
    static void add(KoColorSpace* cs, const QString& id, const QString& description, const QString& category, bool userVisible=true) {
        cs->addCompositeOp(new KoCompositeOpGenericSC<Traits, compositeFunc>(cs, id, description, category, userVisible));
    }
    
    static void add(KoColorSpace* cs) {
        cs->addCompositeOp(new KoCompositeOpOver<Traits>(cs));
        cs->addCompositeOp(new KoCompositeOpAlphaDarken<Traits>(cs));
        cs->addCompositeOp(new KoCompositeOpCopy2<Traits>(cs));
        cs->addCompositeOp(new KoCompositeOpErase<Traits>(cs));
        cs->addCompositeOp(new KoCompositeOpAtop<Traits>(cs, KoCompositeOp::categoryMix()));
        
        add<&cfOverlay>      (cs, COMPOSITE_OVERLAY       , i18n("Overlay")       , KoCompositeOp::categoryMix());
        add<&cfGrainMerge>   (cs, COMPOSITE_GRAIN_MERGE   , i18n("Grain Merge")   , KoCompositeOp::categoryMix());
        add<&cfGrainExtract> (cs, COMPOSITE_GRAIN_EXTRACT , i18n("Grain Extract") , KoCompositeOp::categoryMix());
        add<&cfHardMix>      (cs, COMPOSITE_HARD_MIX      , i18n("Hard Mix")      , KoCompositeOp::categoryMix());
        add<&cfGeometricMean>(cs, COMPOSITE_GEOMETRIC_MEAN, i18n("Geometric Mean"), KoCompositeOp::categoryMix());
        add<&cfParallel>     (cs, COMPOSITE_PARALLEL      , i18n("Parallel")      , KoCompositeOp::categoryMix());
        add<&cfAllanon>      (cs, COMPOSITE_ALLANON       , i18n("Allanon")       , KoCompositeOp::categoryMix());
        
        add<&cfScreen>     (cs, COMPOSITE_SCREEN      , i18n("Screen")      , KoCompositeOp::categoryLight());
        add<&cfColorDodge> (cs, COMPOSITE_DODGE       , i18n("Color Dodge") , KoCompositeOp::categoryLight());
        add<&cfAddition>   (cs, COMPOSITE_LINEAR_DODGE, i18n("Linear Dodge"), KoCompositeOp::categoryLight());
        add<&cfLightenOnly>(cs, COMPOSITE_LIGHTEN     , i18n("Lighten")     , KoCompositeOp::categoryLight());
        add<&cfHardLight>  (cs, COMPOSITE_HARD_LIGHT  , i18n("Hard Light")  , KoCompositeOp::categoryLight());
        add<&cfSoftLight>  (cs, COMPOSITE_SOFT_LIGHT  , i18n("Soft Light")  , KoCompositeOp::categoryLight());
        add<&cfGammaLight> (cs, COMPOSITE_GAMMA_LIGHT , i18n("Gamma Light") , KoCompositeOp::categoryLight());
        add<&cfVividLight> (cs, COMPOSITE_VIVID_LIGHT , i18n("Vivid Light") , KoCompositeOp::categoryLight());
        add<&cfPinLight>   (cs, COMPOSITE_PIN_LIGHT   , i18n("Pin Light")   , KoCompositeOp::categoryLight());
        add<&cfLinearLight>(cs, COMPOSITE_LINEAR_LIGHT, i18n("Linear Light"), KoCompositeOp::categoryLight());
        
        add<&cfColorBurn> (cs, COMPOSITE_BURN        , i18n("Color Burn") , KoCompositeOp::categoryDark());
        add<&cfLinearBurn>(cs, COMPOSITE_LINEAR_BURN , i18n("Linear Burn"), KoCompositeOp::categoryDark());
        add<&cfDarkenOnly>(cs, COMPOSITE_DARKEN      , i18n("Darken")     , KoCompositeOp::categoryDark());
        add<&cfGammaDark> (cs, COMPOSITE_GAMMA_DARK  , i18n("Gamma Dark") , KoCompositeOp::categoryDark());
        
        add<&cfAddition>  (cs, COMPOSITE_ADD      , i18n("Addition")  , KoCompositeOp::categoryArithmetic());
        add<&cfSubtract>  (cs, COMPOSITE_SUBTRACT , i18n("Subtract")  , KoCompositeOp::categoryArithmetic());
        add<&cfMultiply>  (cs, COMPOSITE_MULT     , i18n("Multiply")  , KoCompositeOp::categoryArithmetic());
        add<&cfDivide>    (cs, COMPOSITE_DIVIDE   , i18n("Divide")    , KoCompositeOp::categoryArithmetic());
        
        add<&cfArcTangent>          (cs, COMPOSITE_ARC_TANGENT          , i18n("Arcus Tangent")        , KoCompositeOp::categoryNegative());
        add<&cfDifference>          (cs, COMPOSITE_DIFF                 , i18n("Difference")           , KoCompositeOp::categoryNegative());
        add<&cfExclusion>           (cs, COMPOSITE_EXCLUSION            , i18n("Exclusion")            , KoCompositeOp::categoryNegative());
        add<&cfEquivalence>         (cs, COMPOSITE_EQUIVALENCE          , i18n("Equivalence")          , KoCompositeOp::categoryNegative());
        add<&cfAdditiveSubstractive>(cs, COMPOSITE_ADDITIVE_SUBSTRACTIVE, i18n("Additive-Substractive"), KoCompositeOp::categoryNegative());
        
        cs->addCompositeOp(new KoCompositeOpDissolve<Traits>(cs, KoCompositeOp::categoryMisc()));
        
        if(alpha_pos != -1)
            cs->addCompositeOp(new KoCompositeOpCopyChannel<Traits,alpha_pos>(cs, COMPOSITE_COPY_OPACITY, i18n("Copy Alpha") , KoCompositeOp::categoryMisc()));
    }
};

template<class Traits, bool flag>
struct AddRGBOps
{
    static void add(KoColorSpace* cs) { Q_UNUSED(cs); }
};

template<class Traits>
struct AddRGBOps<Traits, true>
{
    typedef float Arg;
    
    static const qint32 red_pos   = Traits::red_pos;
    static const qint32 green_pos = Traits::green_pos;
    static const qint32 blue_pos  = Traits::blue_pos;
    
    template<void compositeFunc(Arg, Arg, Arg, Arg&, Arg&, Arg&)>
    static void add(KoColorSpace* cs, const QString& id, const QString& description, const QString& category, bool userVisible=true) {
        cs->addCompositeOp(new KoCompositeOpGenericHSL<Traits, compositeFunc>(cs, id, description, category, userVisible));
    }
    
    static void add(KoColorSpace* cs) {
        cs->addCompositeOp(new KoCompositeOpCopyChannel<Traits,red_pos  >(cs, COMPOSITE_COPY_RED  , i18n("Copy Red")  , KoCompositeOp::categoryMisc()));
        cs->addCompositeOp(new KoCompositeOpCopyChannel<Traits,green_pos>(cs, COMPOSITE_COPY_GREEN, i18n("Copy Green"), KoCompositeOp::categoryMisc()));
        cs->addCompositeOp(new KoCompositeOpCopyChannel<Traits,blue_pos >(cs, COMPOSITE_COPY_BLUE , i18n("Copy Blue") , KoCompositeOp::categoryMisc()));
        
        add<&cfColor             <HSYType,Arg> >(cs, COMPOSITE_COLOR         , i18n("Color")              , KoCompositeOp::categoryHSY());
        add<&cfHue               <HSYType,Arg> >(cs, COMPOSITE_HUE           , i18n("Hue")                , KoCompositeOp::categoryHSY());
        add<&cfSaturation        <HSYType,Arg> >(cs, COMPOSITE_SATURATION    , i18n("Saturation")         , KoCompositeOp::categoryHSY());
        add<&cfIncreaseSaturation<HSYType,Arg> >(cs, COMPOSITE_INC_SATURATION, i18n("Increase Saturation"), KoCompositeOp::categoryHSY());
        add<&cfDecreaseSaturation<HSYType,Arg> >(cs, COMPOSITE_DEC_SATURATION, i18n("Decrease Saturation"), KoCompositeOp::categoryHSY());
        add<&cfLightness         <HSYType,Arg> >(cs, COMPOSITE_LUMINIZE      , i18n("Luminosity")         , KoCompositeOp::categoryHSY());
        add<&cfIncreaseLightness <HSYType,Arg> >(cs, COMPOSITE_INC_LUMINOSITY, i18n("Increase Luminosity"), KoCompositeOp::categoryHSY());
        add<&cfDecreaseLightness <HSYType,Arg> >(cs, COMPOSITE_DEC_LUMINOSITY, i18n("Decrease Luminosity"), KoCompositeOp::categoryHSY());
        
        add<&cfColor             <HSIType,Arg> >(cs, COMPOSITE_COLOR_HSI         , i18n("Color HSI")              , KoCompositeOp::categoryHSI());
        add<&cfHue               <HSIType,Arg> >(cs, COMPOSITE_HUE_HSI           , i18n("Hue HSI")                , KoCompositeOp::categoryHSI());
        add<&cfSaturation        <HSIType,Arg> >(cs, COMPOSITE_SATURATION_HSI    , i18n("Saturation HSI")         , KoCompositeOp::categoryHSI());
        add<&cfIncreaseSaturation<HSIType,Arg> >(cs, COMPOSITE_INC_SATURATION_HSI, i18n("Increase Saturation HSI"), KoCompositeOp::categoryHSI());
        add<&cfDecreaseSaturation<HSIType,Arg> >(cs, COMPOSITE_DEC_SATURATION_HSI, i18n("Decrease Saturation HSI"), KoCompositeOp::categoryHSI());
        add<&cfLightness         <HSIType,Arg> >(cs, COMPOSITE_INTENSITY         , i18n("Intensity")              , KoCompositeOp::categoryHSI());
        add<&cfIncreaseLightness <HSIType,Arg> >(cs, COMPOSITE_INC_INTENSITY     , i18n("Increase Intensity")     , KoCompositeOp::categoryHSI());
        add<&cfDecreaseLightness <HSIType,Arg> >(cs, COMPOSITE_DEC_INTENSITY     , i18n("Decrease Intensity")     , KoCompositeOp::categoryHSI());
        
        add<&cfColor             <HSLType,Arg> >(cs, COMPOSITE_COLOR_HSL         , i18n("Color HSL")              , KoCompositeOp::categoryHSL());
        add<&cfHue               <HSLType,Arg> >(cs, COMPOSITE_HUE_HSL           , i18n("Hue HSL")                , KoCompositeOp::categoryHSL());
        add<&cfSaturation        <HSLType,Arg> >(cs, COMPOSITE_SATURATION_HSL    , i18n("Saturation HSL")         , KoCompositeOp::categoryHSL());
        add<&cfIncreaseSaturation<HSLType,Arg> >(cs, COMPOSITE_INC_SATURATION_HSL, i18n("Increase Saturation HSL"), KoCompositeOp::categoryHSL());
        add<&cfDecreaseSaturation<HSLType,Arg> >(cs, COMPOSITE_DEC_SATURATION_HSL, i18n("Decrease Saturation HSL"), KoCompositeOp::categoryHSL());
        add<&cfLightness         <HSLType,Arg> >(cs, COMPOSITE_LIGHTNESS         , i18n("Lightness")              , KoCompositeOp::categoryHSL());
        add<&cfIncreaseLightness <HSLType,Arg> >(cs, COMPOSITE_INC_LIGHTNESS     , i18n("Increase Lightness")     , KoCompositeOp::categoryHSL());
        add<&cfDecreaseLightness <HSLType,Arg> >(cs, COMPOSITE_DEC_LIGHTNESS     , i18n("Decrease Lightness")     , KoCompositeOp::categoryHSL());
        
        add<&cfColor             <HSVType,Arg> >(cs, COMPOSITE_COLOR_HSV         , i18n("Color HSV")              , KoCompositeOp::categoryHSV());
        add<&cfHue               <HSVType,Arg> >(cs, COMPOSITE_HUE_HSV           , i18n("Hue HSV")                , KoCompositeOp::categoryHSV());
        add<&cfSaturation        <HSVType,Arg> >(cs, COMPOSITE_SATURATION_HSV    , i18n("Saturation HSV")         , KoCompositeOp::categoryHSV());
        add<&cfIncreaseSaturation<HSVType,Arg> >(cs, COMPOSITE_INC_SATURATION_HSV, i18n("Increase Saturation HSV"), KoCompositeOp::categoryHSV());
        add<&cfDecreaseSaturation<HSVType,Arg> >(cs, COMPOSITE_DEC_SATURATION_HSV, i18n("Decrease Saturation HSV"), KoCompositeOp::categoryHSV());
        add<&cfLightness         <HSVType,Arg> >(cs, COMPOSITE_VALUE             , i18n("Value")                  , KoCompositeOp::categoryHSV());
        add<&cfIncreaseLightness <HSVType,Arg> >(cs, COMPOSITE_INC_VALUE         , i18n("Increase Value")         , KoCompositeOp::categoryHSV());
        add<&cfDecreaseLightness <HSVType,Arg> >(cs, COMPOSITE_DEC_VALUE         , i18n("Decrease Value")         , KoCompositeOp::categoryHSV());
    }
};

}
>>>>>>> 2a141a14

/**
 * This function add to the colorspace all the composite ops defined by
 * the pigment library.
 */
template<class _Traits_>
void addStandardCompositeOps(KoColorSpace* cs)
{
<<<<<<< HEAD
    cs->addCompositeOp(new KoCompositeOpAdd<_Traits_>(cs));
    cs->addCompositeOp(new KoCompositeOpAlphaDarken<_Traits_>(cs));
    cs->addCompositeOp(new KoCompositeOpBurn<_Traits_>(cs));
    cs->addCompositeOp(new KoCompositeOpCopy2<_Traits_>(cs));
    cs->addCompositeOp(new KoCompositeOpDivide<_Traits_>(cs));
    cs->addCompositeOp(new KoCompositeOpDodge<_Traits_>(cs));
    cs->addCompositeOp(new KoCompositeOpErase<_Traits_>(cs));
    cs->addCompositeOp(new KoCompositeOpMultiply<_Traits_>(cs));
    cs->addCompositeOp(new KoCompositeOpOver<_Traits_>(cs));
    cs->addCompositeOp(new KoCompositeOpOverlay<_Traits_>(cs));
    cs->addCompositeOp(new KoCompositeOpScreen<_Traits_>(cs));
    cs->addCompositeOp(new KoCompositeOpSubtract<_Traits_>(cs));
    cs->addCompositeOp(new KoCompositeOpSoftlight<_Traits_>(cs));
    cs->addCompositeOp(new KoCompositeOpHardlight<_Traits_>(cs));
    cs->addCompositeOp(new KoCompositeOpCopyOpacy<_Traits_>(cs));
=======
    typedef typename _Traits_::channels_type channels_type;
    
    static const bool useGeneralOps = true;
    static const bool useRGBOps     = boost::is_base_of<KoRgbTraits<channels_type>, _Traits_>::value;
    
    _Private::AddGeneralOps<_Traits_, useGeneralOps>::add(cs);
    _Private::AddRGBOps    <_Traits_, useRGBOps    >::add(cs);
>>>>>>> 2a141a14
}

#endif<|MERGE_RESOLUTION|>--- conflicted
+++ resolved
@@ -1,6 +1,6 @@
 /*
- * Copyright (c) 2007 Cyrille Berger <cberger@cberger.net>
- * Copyright (c) 2011 Silvio Heinrich <plassy@web.de>
+ *  Copyright (c) 2007 Cyrille Berger <cberger@cberger.net>
+ *  Copyright (c) 2011 Silvio Heinrich <plassy@web.de>
  *
  * This library is free software; you can redistribute it and/or
  * modify it under the terms of the GNU Lesser General Public
@@ -21,34 +21,17 @@
 #ifndef _KOCOMPOSITEOPS_H_
 #define _KOCOMPOSITEOPS_H_
 
-<<<<<<< HEAD
-#include "KoColorSpace.h"
-=======
 #include <boost/type_traits.hpp>
 
 #include <KoColorSpace.h>
 #include <KoColorSpaceTraits.h>
 #include <KoColorSpaceMaths.h>
->>>>>>> 2a141a14
 
-#include "compositeops/KoCompositeOpAdd.h"
+#include "compositeops/KoCompositeOpGeneric.h"
+#include "compositeops/KoCompositeOpCopyChannel.h"
 #include "compositeops/KoCompositeOpAlphaDarken.h"
-#include "compositeops/KoCompositeOpBurn.h"
-#include "compositeops/KoCompositeOpDivide.h"
-#include "compositeops/KoCompositeOpDodge.h"
 #include "compositeops/KoCompositeOpErase.h"
-#include "compositeops/KoCompositeOpMultiply.h"
-#include "compositeops/KoCompositeOpOver.h"
-#include "compositeops/KoCompositeOpOverlay.h"
-#include "compositeops/KoCompositeOpScreen.h"
-#include "compositeops/KoCompositeOpSubtract.h"
-#include "compositeops/KoCompositeOpInversedSubtract.h"
-#include "compositeops/KoCompositeOpSoftlight.h"
-#include "compositeops/KoCompositeOpHardlight.h"
 #include "compositeops/KoCompositeOpCopy2.h"
-<<<<<<< HEAD
-#include "compositeops/KoCompositeOpCopyOpacy.h"
-=======
 #include "compositeops/KoCompositeOpAtop.h"
 #include "compositeops/KoCompositeOpDissolve.h"
 
@@ -184,7 +167,6 @@
 };
 
 }
->>>>>>> 2a141a14
 
 /**
  * This function add to the colorspace all the composite ops defined by
@@ -193,23 +175,6 @@
 template<class _Traits_>
 void addStandardCompositeOps(KoColorSpace* cs)
 {
-<<<<<<< HEAD
-    cs->addCompositeOp(new KoCompositeOpAdd<_Traits_>(cs));
-    cs->addCompositeOp(new KoCompositeOpAlphaDarken<_Traits_>(cs));
-    cs->addCompositeOp(new KoCompositeOpBurn<_Traits_>(cs));
-    cs->addCompositeOp(new KoCompositeOpCopy2<_Traits_>(cs));
-    cs->addCompositeOp(new KoCompositeOpDivide<_Traits_>(cs));
-    cs->addCompositeOp(new KoCompositeOpDodge<_Traits_>(cs));
-    cs->addCompositeOp(new KoCompositeOpErase<_Traits_>(cs));
-    cs->addCompositeOp(new KoCompositeOpMultiply<_Traits_>(cs));
-    cs->addCompositeOp(new KoCompositeOpOver<_Traits_>(cs));
-    cs->addCompositeOp(new KoCompositeOpOverlay<_Traits_>(cs));
-    cs->addCompositeOp(new KoCompositeOpScreen<_Traits_>(cs));
-    cs->addCompositeOp(new KoCompositeOpSubtract<_Traits_>(cs));
-    cs->addCompositeOp(new KoCompositeOpSoftlight<_Traits_>(cs));
-    cs->addCompositeOp(new KoCompositeOpHardlight<_Traits_>(cs));
-    cs->addCompositeOp(new KoCompositeOpCopyOpacy<_Traits_>(cs));
-=======
     typedef typename _Traits_::channels_type channels_type;
     
     static const bool useGeneralOps = true;
@@ -217,7 +182,6 @@
     
     _Private::AddGeneralOps<_Traits_, useGeneralOps>::add(cs);
     _Private::AddRGBOps    <_Traits_, useRGBOps    >::add(cs);
->>>>>>> 2a141a14
 }
 
 #endif