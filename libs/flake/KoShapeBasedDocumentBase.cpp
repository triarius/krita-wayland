--- conflicted
+++ resolved
@@ -19,12 +19,9 @@
  * Boston, MA 02110-1301, USA.
 */
 
-<<<<<<< HEAD
 #include <QTransform>
-=======
 #include <QPointer>
 
->>>>>>> e9452e4f
 #include "KoShapeBasedDocumentBase.h"
 #include "KoDocumentResourceManager.h"
 #include "KoShapeRegistry.h"
