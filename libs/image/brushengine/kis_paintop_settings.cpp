--- conflicted
+++ resolved
@@ -208,8 +208,6 @@
     return !eraserMode() ? paintOpCompositeOp() : COMPOSITE_ERASE;
 }
 
-<<<<<<< HEAD
-=======
 qreal KisPaintOpSettings::savedEraserSize() const
 {
     return getDouble("SavedEraserSize", 0.0);
@@ -233,7 +231,6 @@
 }
 
 
->>>>>>> 667c944a
 QString KisPaintOpSettings::modelName() const
 {
     return d->modelName;
