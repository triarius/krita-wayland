--- conflicted
+++ resolved
@@ -78,12 +78,9 @@
 
     KisTagSelectionWidget.cpp
 
-<<<<<<< HEAD
     kis_warning_block.cpp
-=======
     KisWidgetConnectionUtils.cpp
     kis_spacing_selection_widget.cpp
->>>>>>> 7bd1eefd
 )
 
 ki18n_wrap_ui( kritawidgets_LIB_SRCS
