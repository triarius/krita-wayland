--- conflicted
+++ resolved
@@ -78,12 +78,9 @@
     ///Set a proxy model with will be used to filter the resources
     void setProxyModel( QAbstractProxyModel* proxyModel );
 
-<<<<<<< HEAD
     void setKnsrcFile( const QString& knsrcFileArg );
+    QSize viewSize();
 
-=======
-    QSize viewSize();
->>>>>>> f8d051cb
 signals:
     /// Emitted when a resource was selected
     void resourceSelected( KoResource * resource );  
