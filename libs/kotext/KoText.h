/* This file is part of the KDE project
 * Copyright (C)  2006, 2010 Thomas Zander <zander@kde.org>
 * Copyright (C)  2008 Girish Ramakrishnan <girish@forwardbias.in>
 * Copyright (C)  2011 Pierre Ducroquet <pinaraf@pinaraf.info>
 *
 * This library is free software; you can redistribute it and/or
 * modify it under the terms of the GNU Library General Public
 * License as published by the Free Software Foundation; either
 * version 2 of the License, or (at your option) any later version.
 *
 * This library is distributed in the hope that it will be useful,
 * but WITHOUT ANY WARRANTY; without even the implied warranty of
 * MERCHANTABILITY or FITNESS FOR A PARTICULAR PURPOSE.  See the GNU
 * Library General Public License for more details.
 *
 * You should have received a copy of the GNU Library General Public License
 * along with this library; see the file COPYING.LIB.  If not, write to
 * the Free Software Foundation, Inc., 51 Franklin Street, Fifth Floor,
 * Boston, MA 02110-1301, USA.
 */
#ifndef KOTEXT_H
#define KOTEXT_H

#include "kotext_export.h"

#include <KoResourceManager.h>

#include <QtCore/QStringList>
#include <QtCore/QChar>
#include <QtGui/QTextCharFormat>
#include <QtCore/QMetaType>
#include <QtGui/QTextOption>
#include <styles/KoCharacterStyle.h>


/**
 * Generic namespace of the Calligra Text library for helper methods and data.
 */
namespace KoText
{
KOTEXT_EXPORT QStringList underlineTypeList();
KOTEXT_EXPORT QStringList underlineStyleList();
KOTEXT_EXPORT Qt::Alignment alignmentFromString(const QString &align);
KOTEXT_EXPORT QString alignmentToString(Qt::Alignment align);
KOTEXT_EXPORT Qt::Alignment valignmentFromString(const QString &align);
KOTEXT_EXPORT QString valignmentToString(Qt::Alignment align);

/// This enum contains values to be used as keys in the canvas KoResourceManager
enum CanvasResource {
    ShowTextFrames =  278622039, ///< boolean that enables painting of frame outlines
    ShowSpaces,         ///< boolean that enables painting of spaces
    ShowTabs,           ///< boolean that enables painting of tabs
    ShowEnters,         ///< boolean that enables painting of enters (linefeed chars)
    ShowSpecialCharacters,  ///< boolean that enables painting of special characters (nbsp etc)
    CurrentTextDocument = 382490375, ///< set by the text plugin whenever the document is changed
    CurrentTextPosition = 183523,   ///<  used by the text plugin whenever the position is changed
    CurrentTextAnchor = 341899485,   ///<  used by the text plugin whenever the anchor-position is changed
    SelectedTextPosition = 21314576,   ///<  used by the text plugin whenever the alternative selection is changed
    ///  used by the text plugin whenever the alternative selection anchor-position is changed
    SelectedTextAnchor = 3344189,
    /** The KoDocumentRdf for the document,
     this will be a KoDocumentRdfBase when Soprano support is not compiled in. */
    DocumentRdf
};

/// For paragraphs each tab definition is represented by this struct.
struct KOTEXT_EXPORT Tab {
    Tab();
    qreal position;    ///< distance in ps-points from the edge of the text-shape
    QTextOption::TabType type;       ///< Determine which type is used.
    QChar delimiter;    ///< If type is DelimitorTab; tab until this char was found in the text.
    KoCharacterStyle::LineType leaderType; // none/single/double
    KoCharacterStyle::LineStyle leaderStyle; // solid/dotted/dash/...
    KoCharacterStyle::LineWeight leaderWeight; // auto/bold/thin/length/percentage/...
    qreal leaderWidth; // the width value if length/percentage
    QColor leaderColor; ///< if color is valid, then use this instead of the (current) text color
    QString leaderText;   ///< character to print as the leader (filler of the tabbed space)

    bool operator==(const Tab &tab) const;
};

/**
 * Text resources per calligra-document.
 * \sa KoResourceManager KoShapeController::resourceManager()
 */
enum DocumentResource {
    ChangeTracker = KoDocumentResource::KoTextStart + 1, ///< KoChangeTracker
    InlineTextObjectManager, ///< The KoText inline-text-object manager. KoInlineTextObjectManager
    StyleManager,           ///< The KoStyleManager
    PageProvider            ///< The KoPageProvider
};

enum KoTextFrameProperty {
<<<<<<< HEAD
    TableOfContentsData = QTextFormat::UserProperty + 1,
    SubFrameType = QTextFormat::UserProperty + 2,
    BibliographyData = QTextFormat::UserProperty + 3,
=======
    SubFrameType = QTextFormat::UserProperty + 1
>>>>>>> f924d5f3
};

enum KoSubFrameType {
    EndNotesFrameType,
    FootNotesFrameType,
    NoteFrameType,
    CitationFrameType,
    BibliographyFrameType,
    TableOfContentsFrameType
};

/// Text in the objects will be positioned according to the direction.
enum Direction {
    AutoDirection,      ///< Take the direction from the text.
    LeftRightTopBottom, ///< Text layout for most western languages
    RightLeftTopBottom, ///< Text layout for languages like Hebrew
    TopBottomRightLeft,  ///< Vertical text layout.
    TopBottomLeftRight,  ///< Vertical text layout. ?
    PerhapsLeftRightTopBottom, ///< \internal
    PerhapsRightLeftTopBottom, ///< \internal
    InheritDirection    ///< Direction is unspecified and should come from the container
};

/// convert the string version of directions (as specified in XSL and ODF) to the Direction enum
KOTEXT_EXPORT Direction directionFromString(const QString &direction);
/// convert the Direction enum to the string version of directions (as specified in XSL and ODF)
KOTEXT_EXPORT QString directionToString(Direction direction);

/// There are several possible text breaks
enum KoTextBreakProperty {
    NoBreak = 0,         ///< No text break
    ColumnBreak,     ///< Column break
    PageBreak        ///< Page break
};

/// convert the string version of text break (as specified in ODF) to the KoTextBreakProperty enum
KOTEXT_EXPORT KoTextBreakProperty textBreakFromString(const QString &textBreak);
/// convert the KoTextBreakProperty enum to the string version of text break (as specified in ODF)
KOTEXT_EXPORT QString textBreakToString (KoTextBreakProperty textBreak);

///@TODO: move to KoUnit ?
KOTEXT_EXPORT QTextLength parseLength (const QString &length);
}

Q_DECLARE_METATYPE(KoText::Tab)

#endif<|MERGE_RESOLUTION|>--- conflicted
+++ resolved
@@ -91,13 +91,7 @@
 };
 
 enum KoTextFrameProperty {
-<<<<<<< HEAD
-    TableOfContentsData = QTextFormat::UserProperty + 1,
-    SubFrameType = QTextFormat::UserProperty + 2,
-    BibliographyData = QTextFormat::UserProperty + 3,
-=======
     SubFrameType = QTextFormat::UserProperty + 1
->>>>>>> f924d5f3
 };
 
 enum KoSubFrameType {
