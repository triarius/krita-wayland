--- conflicted
+++ resolved
@@ -64,8 +64,6 @@
 #include <Soprano/Soprano>
 #endif
 
-#include <rdf/KoDocumentRdf.h>
-
 class KoTextWriter::Private
 {
 public:
@@ -106,11 +104,7 @@
     KoTextDocumentLayout *layout;
     KoStyleManager *styleManager;
     KoChangeTracker *changeTracker;
-<<<<<<< HEAD
-    KoDocumentRdf *rdfData;
-=======
     KoDocumentRdfBase *rdfData;
->>>>>>> f292ee85
     QTextDocument *document;
 
     QStack<int> changeStack;
@@ -223,11 +217,7 @@
     }
 }
 
-<<<<<<< HEAD
-KoTextWriter::KoTextWriter(KoShapeSavingContext &context, KoDocumentRdf *rdfData)
-=======
 KoTextWriter::KoTextWriter(KoShapeSavingContext &context, KoDocumentRdfBase *rdfData)
->>>>>>> f292ee85
     : d(new Private(context))
 {
     d->rdfData = rdfData;
