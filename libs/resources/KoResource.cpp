/*  This file is part of the KDE project
    Copyright (c) 2003 Patrick Julien <freak@codepimps.org>
    Copyright (c) 2005 Boudewijn Rempt <boud@valdyas.org>
    Copyright (c) 2007 Jan Hambrecht <jaham@gmx.net>

    This library is free software; you can redistribute it and/or
    modify it under the terms of the GNU Lesser General Public
    License as published by the Free Software Foundation; either
    version 2.1 of the License, or (at your option) any later version.

    This library is distributed in the hope that it will be useful,
    but WITHOUT ANY WARRANTY; without even the implied warranty of
    MERCHANTABILITY or FITNESS FOR A PARTICULAR PURPOSE.  See the GNU
    Lesser General Public License for more details.

    You should have received a copy of the GNU Lesser General Public
    License along with this library; if not, write to the Free Software
    Foundation, Inc., 51 Franklin Street, Fifth Floor, Boston, MA  02110-1301  USA
 */
#include <KoResource.h>

#include <QDomElement>
#include <QFileInfo>
#include <QDebug>
#include <QImage>
#include <QBuffer>

<<<<<<< HEAD
#include "KoHashGenerator.h"
#include "KoHashGeneratorProvider.h"
#include <kis_debug.h>
=======
#include <KisResourceModel.h>
#include <KisResourceModelProvider.h>

#include "KoMD5Generator.h"
#include "KoMD5Generator.h"
>>>>>>> 4814602b

struct Q_DECL_HIDDEN KoResource::Private {
    int version {0};
    int resourceId {-1};
    bool valid {false};
    bool permanent {false};
    bool dirty {false};
    QString name;
    QString filename;
    QString storageLocation;
    QByteArray md5;
    QImage image;
    QMap<QString, QVariant> metadata;
};

KoResource::KoResource(const QString& filename)
    : d(new Private)
{
    d->filename = filename;
}

KoResource::~KoResource()
{
    delete d;
}

KoResource::KoResource(const KoResource &rhs)
    : d(new Private)
{
    *this = rhs;
}

KoResource &KoResource::operator=(const KoResource &rhs)
{
    if (this != &rhs) {
        d->name = rhs.d->name;
        d->filename= rhs.d->filename;
        d->valid = rhs.d->valid;
        d->md5 = rhs.d->md5;
        d->image = rhs.d->image;
        d->permanent = rhs.d->permanent;
        d->resourceId = rhs.d->resourceId;
        d->storageLocation = rhs.d->storageLocation;
        d->dirty = rhs.d->dirty;
        d->metadata = rhs.d->metadata;
        d->version = rhs.d->version;
    }
    return *this;
}

bool KoResource::load(KisResourcesInterfaceSP resourcesInterface)
{
    QFile file(filename());

    if (!file.exists()) {
        warnKrita << "File doesn't exist: " << filename();
        return false;
    }

    if (file.size() == 0) {
        warnKrita << "File is empty: " << filename();
        return false;
    }

    if (!file.open(QIODevice::ReadOnly)) {
        warnKrita << "Can't open file for reading" << filename();
        return false;
    }

    const bool res = loadFromDevice(&file, resourcesInterface);
    file.close();

    return res;
}

bool KoResource::save()
{
    if (filename().isEmpty()) return false;

    QFile file(filename());

    if (!file.open(QIODevice::WriteOnly | QIODevice::Truncate)) {
        warnKrita << "Can't open file for writing" << filename();
        return false;
    }

    saveToDevice(&file);

    file.close();
    return true;
}

bool KoResource::saveToDevice(QIODevice *dev) const
{
    Q_UNUSED(dev)
    d->md5 = QByteArray();

    return true;
}

QImage KoResource::image() const
{
    return d->image;
}

void KoResource::updateThumbnail()
{
}

QImage KoResource::thumbnail() const
{
    return image();
}

void KoResource::setImage(const QImage &image)
{
    d->image = image;
}

QByteArray KoResource::md5() const
{
    if (d->md5.isEmpty()) {
        const_cast<KoResource*>(this)->setMD5(generateMD5());
    }
    return d->md5;
}

void KoResource::setMD5(const QByteArray &md5)
{
    d->md5 = md5;
}

QByteArray KoResource::generateMD5() const
{
    QByteArray hash;
    QByteArray ba;
    QBuffer buf(&ba);
    buf.open(QBuffer::WriteOnly);
    if (saveToDevice(&buf)) {
        buf.close();
        hash = KoMD5Generator::generateHash(ba);
    }
    else {
        qWarning() << "Could not create md5sum for resource" << d->filename;
    }
    return hash;
}

QString KoResource::filename() const
{
    return d->filename;
}

void KoResource::setFilename(const QString& filename)
{
    d->filename = filename;
}

QString KoResource::name() const
{
    return (!d->name.isEmpty() ? d->name : QFileInfo(filename()).fileName());
}

void KoResource::setName(const QString& name)
{
    d->name = name;
}

bool KoResource::valid() const
{
    return d->valid;
}

void KoResource::setValid(bool valid)
{
    d->valid = valid;
}


QString KoResource::defaultFileExtension() const
{
    return QString();
}

bool KoResource::permanent() const
{
    return d->permanent;
}

void KoResource::setPermanent(bool permanent)
{
    d->permanent = permanent;
}

int KoResource::resourceId() const
{
    return d->resourceId;
}

QString KoResource::storageLocation() const
{
    return d->storageLocation;
}

void KoResource::setDirty(bool value)
{
    d->dirty = value;
}

bool KoResource::isDirty() const
{
    return d->dirty;
}

void KoResource::addMetaData(QString key, QVariant value)
{
    d->metadata.insert(key, value);
}

QMap<QString, QVariant> KoResource::metadata() const
{
    return d->metadata;
}

int KoResource::version() const
{
    return d->version;
}

void KoResource::setVersion(int version)
{
    d->version = version;
}

void KoResource::setResourceId(int id)
{
    d->resourceId = id;
}

void KoResource::setStorageLocation(const QString &location)
{
    d->storageLocation = location;
}
<|MERGE_RESOLUTION|>--- conflicted
+++ resolved
@@ -25,17 +25,9 @@
 #include <QImage>
 #include <QBuffer>
 
-<<<<<<< HEAD
-#include "KoHashGenerator.h"
-#include "KoHashGeneratorProvider.h"
 #include <kis_debug.h>
-=======
-#include <KisResourceModel.h>
-#include <KisResourceModelProvider.h>
-
 #include "KoMD5Generator.h"
-#include "KoMD5Generator.h"
->>>>>>> 4814602b
+
 
 struct Q_DECL_HIDDEN KoResource::Private {
     int version {0};
