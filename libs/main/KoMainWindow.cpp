--- conflicted
+++ resolved
@@ -96,25 +96,6 @@
 
 #include "calligraversion.h"
 
-<<<<<<< HEAD
-class KoPartManager : public KParts::PartManager
-{
-public:
-    KoPartManager(QWidget * parent)
-        : KParts::PartManager(parent) {
-        setSelectionPolicy(KParts::PartManager::TriState);
-        setAllowNestedParts(false);
-        setIgnoreScrollBars(true);
-    }
-    virtual bool eventFilter(QObject *obj, QEvent *ev) {
-        if (!obj || !ev || !obj->isWidgetType())
-            return false;
-        return KParts::PartManager::eventFilter(obj, ev);
-    }
-};
-
-=======
->>>>>>> 1c84b1dc
 class KoMainWindowPrivate
 {
 public:
